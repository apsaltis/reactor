/*
 * Copyright (c) 2011-2013 GoPivotal, Inc. All Rights Reserved.
 *
 * Licensed under the Apache License, Version 2.0 (the "License");
 * you may not use this file except in compliance with the License.
 * You may obtain a copy of the License at
 *
 *       http://www.apache.org/licenses/LICENSE-2.0
 *
 * Unless required by applicable law or agreed to in writing, software
 * distributed under the License is distributed on an "AS IS" BASIS,
 * WITHOUT WARRANTIES OR CONDITIONS OF ANY KIND, either express or implied.
 * See the License for the specific language governing permissions and
 * limitations under the License.
 */
package reactor.core.composable.spec;

import reactor.core.Environment;
import reactor.core.Observable;
import reactor.core.composable.Composable;
import reactor.core.composable.Deferred;
import reactor.core.composable.Stream;
import reactor.event.selector.Selector;
import reactor.tuple.Tuple2;

/**
 * A helper class for specifying a {@link Deferred} {@link Stream}.
 *
 * @param <T> The type of values that the stream will contain
 *
 * @author Jon Brisbin
 * @author Stephane Maldini
 */
public final class DeferredStreamSpec<T> extends ComposableSpec<DeferredStreamSpec<T>, Deferred<T, Stream<T>>> {

	private Composable<?> parent;
	private int batchSize = -1;
	private Iterable<T> values;

	/**
	 * Configures the stream to have the given {@code parent}. The default configuration is
	 * for the stream to have no parent. The stream will consume errors from its parent.
	 *
	 * @param parent The parent of the stream.
	 *
	 * @return {@code this}
	 */
	public DeferredStreamSpec<T> link(Composable<?> parent) {
		this.parent = parent;
		return this;
	}

	/**
	 * Configures the stream to have the given {@code batchSize}. A value of {@code -1}, which
	 * is the default configuration, configures the stream to not be batched.
	 *
	 * @param batchSize The batch size of the stream
	 *
	 * @return {@code this}
	 */
	public DeferredStreamSpec<T> batchSize(int batchSize) {
		this.batchSize = batchSize;
		return this;
	}

	/**
	 * Configures the stream to contain the given initial {@code values}.
	 *
	 * @param values The stream's initial values
	 *
	 * @return {@code this}
	 */
	public DeferredStreamSpec<T> each(Iterable<T> values) {
		this.values = values;
		return this;
	}

	@Override
<<<<<<< HEAD
	protected Deferred<T, Stream<T>> configure(Dispatcher dispatcher, Environment env) {
		Stream<T> stream = new Stream<T>(dispatcher, batchSize, values, parent);
=======
	protected Deferred<T, Stream<T>> createComposable(Environment env, Observable observable,
	                                                  Tuple2<Selector, Object> accept) {
		Stream<T> stream = new Stream<T>(observable, batchSize, values, parent, accept);
>>>>>>> c194b6c3
		return new Deferred<T, Stream<T>>(stream);
	}

}<|MERGE_RESOLUTION|>--- conflicted
+++ resolved
@@ -76,14 +76,9 @@
 	}
 
 	@Override
-<<<<<<< HEAD
-	protected Deferred<T, Stream<T>> configure(Dispatcher dispatcher, Environment env) {
-		Stream<T> stream = new Stream<T>(dispatcher, batchSize, values, parent);
-=======
 	protected Deferred<T, Stream<T>> createComposable(Environment env, Observable observable,
 	                                                  Tuple2<Selector, Object> accept) {
 		Stream<T> stream = new Stream<T>(observable, batchSize, values, parent, accept);
->>>>>>> c194b6c3
 		return new Deferred<T, Stream<T>>(stream);
 	}
 
