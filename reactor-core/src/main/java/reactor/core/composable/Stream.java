/*
 * Copyright (c) 2011-2013 GoPivotal, Inc. All Rights Reserved.
 *
 * Licensed under the Apache License, Version 2.0 (the "License");
 * you may not use this file except in compliance with the License.
 * You may obtain a copy of the License at
 *
 *       http://www.apache.org/licenses/LICENSE-2.0
 *
 * Unless required by applicable law or agreed to in writing, software
 * distributed under the License is distributed on an "AS IS" BASIS,
 * WITHOUT WARRANTIES OR CONDITIONS OF ANY KIND, either express or implied.
 * See the License for the specific language governing permissions and
 * limitations under the License.
 */

package reactor.core.composable;

import reactor.core.Environment;
import reactor.core.Observable;
import reactor.core.action.*;
import reactor.core.composable.spec.DeferredStreamSpec;
import reactor.event.Event;
import reactor.event.dispatch.Dispatcher;
import reactor.event.selector.Selector;
import reactor.function.*;
import reactor.function.support.Tap;
import reactor.timer.Timer;
import reactor.tuple.Tuple2;
import reactor.util.Assert;

import javax.annotation.Nonnull;
import javax.annotation.Nullable;
import java.util.List;
import java.util.concurrent.TimeUnit;

/**
 * A {@code Stream} is a stateless event processor that provides methods for attaching {@link
 * Consumer Consumers} to consume the values passing through the stream. Some methods like
 * {@link #map(reactor.function.Function)}, {@link #filter(reactor.function.Predicate)},
 * {@link #first()}, {@link #last()}, and {@link #reduce(reactor.function.Function, Object)}
 * return new {@code Stream Streams} whose values are the result of transformation functions,
 * filtering, and the like.
 * <p/>
 * Typically, new {@code Stream Streams} aren't created directly. To create a {@code Stream},
 * create a {@link DeferredStreamSpec} and configure it with the appropriate {@link Environment},
 * {@link Dispatcher}, and other settings, then call {@link Deferred#compose()}, which will
 * return a {@code Stream} that handles the values passed into the {@link Deferred}.
 *
 * @param <T> the type of the values in the stream
 * @author Jon Brisbin
 * @author Andy Wilkinson
 * @author Stephane Maldini
 */
public class Stream<T> extends Composable<T> {

	protected final int         batchSize;
	protected final Environment environment;

	/**
	 * Create a new Stream that will use the {@link Observable} to pass its values to registered
	 * handlers.
	 * <p>
	 * The stream will batch values into batches of the given
	 * {@code batchSize}, affecting the values that are passed to the {@link #first()} and {@link
	 * #last()} substreams. A size of {@code -1} indicates that the stream should not be batched.
	 * </p>
	 * Once all event handler have been registered, {@link #flush} must be called to pass the initial values
	 * to those handlers.
	 * The stream will accept errors from the given {@code parent}.
	 *
	 * @param observable The observable used to drive event handlers
	 * @param batchSize  The size of the batches, or {@code -1} for no batching
	 * @param parent     The stream's parent. May be {@code null}
	 */
	public Stream(@Nullable final Observable observable,
	              int batchSize,
	              @Nullable final Composable<?> parent,
	              @Nullable final Environment environment
	) {
		this(observable, batchSize, parent, null, environment);
	}

	/**
	 * Create a new Stream that will use the {@link Observable} to pass its values to registered
	 * handlers.
	 * <p>
	 * The stream will batch values into batches of the given
	 * {@code batchSize}, affecting the values that are passed to the {@link #first()} and {@link
	 * #last()} substreams. A size of {@code -1} indicates that the stream should not be batched.
	 * </p>
	 * Once all event handler have been registered, {@link #flush} must be called to pass the initial values
	 * to those handlers.
	 * The stream will accept errors from the given {@code parent}.
	 *
	 * @param observable     The observable used to drive event handlers
	 * @param batchSize      The size of the batches, or {@code -1} for no batching
	 * @param parent         The stream's parent. May be {@code null}
	 * @param acceptSelector The tuple Selector/Key to accept values on this observable. May be {@code null}
	 */
	public Stream(@Nullable final Observable observable,
	              int batchSize,
	              @Nullable final Composable<?> parent, Tuple2<Selector, Object> acceptSelector,
	              @Nullable final Environment environment) {
		super(observable, parent, acceptSelector);
		this.batchSize = batchSize;
		this.environment = environment;
	}

	@Override
	public Stream<T> consume(@Nonnull Consumer<T> consumer) {
		return (Stream<T>) super.consume(consumer);
	}

	@Override
	public Stream<T> connect(@Nonnull Composable<T> consumer) {
		return (Stream<T>) super.connect(consumer);
	}

	@Override
	public Stream<T> consume(@Nonnull Object key, @Nonnull Observable observable) {
		return (Stream<T>) super.consume(key, observable);
	}

	@Override
	public Stream<T> flush() {
		return (Stream<T>) super.flush();
	}

	@Override
	public <E extends Throwable> Stream<T> when(@Nonnull Class<E> exceptionType, @Nonnull Consumer<E> onError) {
		return (Stream<T>) super.when(exceptionType, onError);
	}

	@Override
	public <V> Stream<V> map(@Nonnull Function<T, V> fn) {
		return (Stream<V>) super.map(fn);
	}

	@Override
	public <V, C extends Composable<V>> Stream<V> mapMany(@Nonnull Function<T, C> fn) {
		return (Stream<V>) super.mapMany(fn);
	}


	@Override
	public Stream<T> filter(@Nonnull Predicate<T> p) {
		return (Stream<T>) super.filter(p);
	}

	@Override
	public Stream<T> filter(@Nonnull Predicate<T> p, Composable<T> composable) {
		return (Stream<T>) super.filter(p, composable);
	}

	/**
	 * Create a new {@code Stream} whose values will be only the first value of each batch. Requires a {@code batchSize}
	 * to
	 * have been set.
	 * <p/>
	 * When a new batch is triggered, the first value of that next batch will be pushed into this {@code Stream}.
	 *
	 * @return a new {@code Stream} whose values are the first value of each batch
	 */
	public Stream<T> first() {
		return first(batchSize);
	}

	/**
	 * Create a new {@code Stream} whose values will be only the first value of each batch. Requires a {@code batchSize}
	 * to
	 * have been set.
	 * <p/>
	 * When a new batch is triggered, the first value of that next batch will be pushed into this {@code Stream}.
	 *
	 * @param batchSize the batch size to use
	 * @return a new {@code Stream} whose values are the first value of each batch)
	 */
	public Stream<T> first(int batchSize) {
		Assert.state(batchSize > 0, "Cannot first() an unbounded Stream. Try extracting a batch first.");
		final Deferred<T, Stream<T>> d = createDeferredChildStream(batchSize);
		add(new BatchAction<T>(batchSize, getObservable(), null, getError().getObject(), null,
				d.compose().getAcceptKey()));
		return d.compose();
	}

	/**
	 * Create a new {@code Stream} whose values will be only the last value of each batch. Requires a {@code batchSize}
	 *
	 * @return a new {@code Stream} whose values are the last value of each batch
	 */
	public Stream<T> last() {
		return last(batchSize);
	}

	/**
	 * Create a new {@code Stream} whose values will be only the last value of each batch. Requires a {@code batchSize}
	 *
	 * @param batchSize the batch size to use
	 * @return a new {@code Stream} whose values are the last value of each batch
	 */
	public Stream<T> last(int batchSize) {
		Assert.state(batchSize > 0, "Cannot last() an unbounded Stream. Try extracting a batch first.");
		final Deferred<T, Stream<T>> d = createDeferredChildStream(batchSize);
		add(new BatchAction<T>(batchSize, getObservable(), null, getError().getObject(), d.compose().getAcceptKey(),
				null));
		return d.compose();
	}


	/**
	 * Create a new {@code Stream} whose values will be each element E of any Iterable<E> flowing this Stream
	 * <p/>
	 * When a new batch is triggered, the last value of that next batch will be pushed into this {@code Stream}.
	 *
	 * @return a new {@code Stream} whose values result from the iterable input
	 */
	public Stream<T> split() {
		return split(batchSize);
	}

	/**
	 * Create a new {@code Stream} whose values will be each element E of any Iterable<E> flowing this Stream
	 * <p/>
	 * When a new batch is triggered, the last value of that next batch will be pushed into this {@code Stream}.
	 *
	 * @param batchSize the batch size to use
	 * @return a new {@code Stream} whose values result from the iterable input
	 */
	public Stream<T> split(int batchSize) {
		final Deferred<T, Stream<T>> d = createDeferred(batchSize);
		getObservable().on(getAcceptSelector(),
				new ForEachAction<T>(batchSize, getObservable(), d.compose().getAcceptKey(), getError().getObject()));
		return d.compose();
	}

	/**
	 * Indicates whether or not this {@code Stream} is unbounded.
	 *
	 * @return {@literal true} if a {@code batchSize} has been set, {@literal false} otherwise
	 */
	public boolean isBatch() {
		return batchSize > 0;
	}

	/**
	 * Create a {@link Tap} that maintains a reference to the last value seen by this {@code Stream}. The {@link Tap} is
	 * continually updated when new values pass through the {@code Stream}.
	 *
	 * @return the new {@link Tap}
	 * @see Supplier
	 */
	public Tap<T> tap() {
		final Tap<T> tap = new Tap<T>();
		consume(tap);
		return tap;
	}


	/**
	 * Use {@link reactor.core.Observable#batchNotify(Object)} to group dispatching by the current batch size.
	 * When a new batch is triggered, the last value of that next batch will be pushed into this {@code Stream}.
	 *
	 * @return a new {@code Stream} whose values result from the iterable input
	 */
	public Stream<T> buffer() {
		return buffer(batchSize);
	}

	/**
	 * Use {@link reactor.core.Observable#batchNotify(Object)} to group dispatch by the passed {@param
	 * batchSize}.
	 * When a new batch is triggered, the last value of that next batch will be pushed into this {@code Stream}.
	 *
	 * @param batchSize the batch size to use
	 * @return a new {@code Stream} whose values result from the iterable input
	 */
	public Stream<T> buffer(int batchSize) {
		Assert.state(batchSize > 0, "Cannot batch() an unbounded Stream. Try setting a batchSize greater than 0.");
		final Deferred<T, Stream<T>> d = createDeferred(batchSize);
		add(new BufferAction<T>(batchSize,
				d.compose().getObservable(),
				d.compose().getAcceptKey(),
				getError().getObject()));
		return d.compose();
	}

	/**
	 * Collect incoming values into a {@link List} that will be pushed into the returned {@code Stream} every time {@code
	 * batchSize} has been reached.
	 *
	 * @return a new {@code Stream} whose values are a {@link List} of all values in this batch
	 */
	public Stream<Iterable<T>> collect() {
		Assert.state(batchSize > 0, "Cannot collect() an unbounded Stream. Try extracting a batch first.");
		return collect(batchSize);
	}

	/**
	 * Collect incoming values into a {@link List} that will be pushed into the returned {@code Stream} every time {@code
	 * batchSize} has been reached.
	 *
	 * @param batchSize the collected size
	 * @return a new {@code Stream} whose values are a {@link List} of all values in this batch
	 */
	public Stream<Iterable<T>> collect(int batchSize) {
		Assert.state(batchSize > 0, "Cannot collect() an unbounded limit.");
		final Deferred<Iterable<T>, Stream<Iterable<T>>> d = createDeferredIterableChildStream(1);

		add(new CollectAction<T>(
				batchSize,
				d.compose().getObservable(),
				d.compose().getAcceptKey(),
				getError().getObject()));

		return d.compose();
	}

	/**
	 * Collect incoming values into a {@link List} that will be pushed into the returned {@code Stream} every specified
	 * time from the {@param period} in milliseconds. The window runs on a timer from the stream {@link
	 * this#environment}.
	 *
	 * @param period the time period when each window close and flush the attached consumer
	 * @return a new {@code Stream} whose values are a {@link List} of all values in this window
	 */
	public Stream<Iterable<T>> window(int period) {
		return window(period, TimeUnit.MILLISECONDS);
	}

	/**
	 * Collect incoming values into an internal array, providing a {@link List} that will be pushed into the returned
	 * {@code Stream} every specified {@param period} in milliseconds. The window runs on a timer from the stream {@link
	 * this#environment}. After accepting {@param backlog} of items, every old item will be dropped. Resulting {@link
	 * List} will be at most {@param backlog} items long.
	 *
	 * @param period  the time period when each window close and flush the attached consumer
	 * @param backlog maximum amount of items to keep
	 * @return a new {@code Stream} whose values are a {@link List} of all values in this window
	 */
	public Stream<Iterable<T>> movingWindow(int period, int backlog) {
		return movingWindow(period, TimeUnit.MILLISECONDS, backlog);
	}

	/**
	 * Collect incoming values into a {@link List} that will be pushed into the returned {@code Stream} every specified
	 * time from the {@param period} and a {@param timeUnit}. The window
	 * runs on a timer from the stream {@link this#environment}.
	 *
	 * @param period   the time period when each window close and flush the attached consumer
	 * @param timeUnit the time unit used for the period
	 * @return a new {@code Stream} whose values are a {@link List} of all values in this window
	 */
	public Stream<Iterable<T>> window(int period, TimeUnit timeUnit) {
		return window(period, timeUnit, 0);
	}

	/**
	 * Collect incoming values into an internal array, providing a {@link List} that will be pushed into the returned
	 * {@code Stream} every specified time from the {@param period} and a {@param timeUnit}.
	 *
	 * @param period   the time period when each window close and flush the attached consumer
	 * @param timeUnit the time unit used for the period
	 * @param backlog  maximum amount of items to keep
	 * @return a new {@code Stream} whose values are a {@link List} of all values in this window
	 */
	public Stream<Iterable<T>> movingWindow(int period, TimeUnit timeUnit, int backlog) {
		return movingWindow(period, timeUnit, 0, backlog);
	}

	/**
	 * Collect incoming values into a {@link List} that will be pushed into the returned {@code Stream} every specified
	 * time from the {@param period}, {@param timeUnit} after an initial {@param delay} in milliseconds. The window
	 * runs on a timer from the stream {@link this#environment}.
	 *
	 * @param period   the time period when each window close and flush the attached consumer
	 * @param timeUnit the time unit used for the period
	 * @param delay    the initial delay in milliseconds
	 * @return a new {@code Stream} whose values are a {@link List} of all values in this window
	 */
	public Stream<Iterable<T>> window(int period, TimeUnit timeUnit, int delay) {
		Assert.state(environment != null, "Cannot use default timer as no environment has been provided to this Stream");
		return window(period, timeUnit, delay, environment.getRootTimer());
	}

	/**
	 * Collect incoming values into an internal array, providing a {@link List} that will be pushed into the returned
	 * {@code Stream} every specified time from the {@param period} and a {@param timeUnit} after an initial {@param delay}
	 * in milliseconds.
	 *
	 * @param period   the time period when each window close and flush the attached consumer
	 * @param timeUnit the time unit used for the period
	 * @param delay    the initial delay in milliseconds
	 * @param backlog  maximum amount of items to keep
	 * @return a new {@code Stream} whose values are a {@link List} of all values in this window
	 */
	public Stream<Iterable<T>> movingWindow(int period, TimeUnit timeUnit, int delay, int backlog) {
		Assert.state(environment != null, "Cannot use default timer as no environment has been provided to this Stream");
		return movingWindow(period, timeUnit, delay, backlog, environment.getRootTimer());
	}

	/**
	 * Collect incoming values into a {@link List} that will be pushed into the returned {@code Stream} every specified
	 * time from the {@param period}, {@param timeUnit} after an initial {@param delay} in milliseconds. The window
	 * runs on a supplied {@param timer}.
	 *
	 * @param period   the time period when each window close and flush the attached consumer
	 * @param timeUnit the time unit used for the period
	 * @param delay    the initial delay in milliseconds
	 * @param timer    the reactor timer to run the window on
	 * @return a new {@code Stream} whose values are a {@link List} of all values in this window
	 */
<<<<<<< HEAD
	public Stream<Iterable<T>> window(int period, TimeUnit timeUnit, int delay, HashWheelTimer timer) {
=======
	public Stream<List<T>> window(int period, TimeUnit timeUnit, int delay, Timer timer) {
>>>>>>> 4aa65a8b
		Assert.state(timer != null, "Timer must be supplied");
		final Deferred<Iterable<T>, Stream<Iterable<T>>> d = createDeferredIterableChildStream(1);

		add(new WindowAction<T>(
				d.compose().getObservable(),
				d.compose().getAcceptKey(),
				getError().getObject(),
				timer,
				period, timeUnit, delay
		));

		return d.compose();
	}

<<<<<<< HEAD
	/**
	 * Collect incoming values into an internal array, providing a {@link List} that will be pushed into the returned
	 * {@code Stream} every specified time from the {@param period} and a {@param timeUnit} after an initial {@param delay}
	 * in milliseconds.
	 *
	 * @param period   the time period when each window close and flush the attached consumer
	 * @param timeUnit the time unit used for the period
	 * @param delay    the initial delay in milliseconds
	 * @param backlog  maximum amount of items to keep
	 * @param timer    the reactor timer to run the window on
	 * @return a new {@code Stream} whose values are a {@link List} of all values in this window
	 */
	public Stream<Iterable<T>> movingWindow(int period, TimeUnit timeUnit, int delay, int backlog, HashWheelTimer timer) {
		Assert.state(timer != null, "Timer must be supplied");
		final Deferred<Iterable<T>, Stream<Iterable<T>>> d = createDeferredIterableChildStream(1);

		add(new MovingWindowAction<T>(
				d.compose().getObservable(),
				d.compose().getAcceptKey(),
				getError().getObject(),
				timer,
				period, timeUnit, delay, backlog
		));

		return d.compose();
	}
=======
  /**
   * Collect incoming values into an internal array, providing a {@link List} that will be pushed into the returned
   * {@code Stream} every specified time from the {@param period} and a {@param timeUnit} after an initial {@param delay}
   * in milliseconds.
   *
   * @param period the time period when each window close and flush the attached consumer
   * @param timeUnit  the time unit used for the period
   * @param delay  the initial delay in milliseconds
   * @param backlog maximum amount of items to keep
   * @param timer  the reactor timer to run the window on
   *
   * @return a new {@code Stream} whose values are a {@link List} of all values in this window
   */
  public Stream<List<T>> movingWindow(int period, TimeUnit timeUnit, int delay, int backlog, Timer timer) {
    Assert.state(timer != null, "Timer must be supplied");
    final Deferred<List<T>, Stream<List<T>>> d = createDeferred(batchSize);

    add(new MovingWindowAction<T>(
        d.compose().getObservable(),
        d.compose().getAcceptKey(),
        getError().getObject(),
        timer,
        period, timeUnit, delay, backlog
        ));

    return d.compose();
  }
>>>>>>> 4aa65a8b

	/**
	 * Reduce the values passing through this {@code Stream} into an object {@code A}. The given initial object will be
	 * passed to the function's {@link Tuple2} argument.
	 *
	 * @param fn      the reduce function
	 * @param initial the initial argument to pass to the reduce function
	 * @param <A>     the type of the reduced object
	 * @return a new {@code Stream} whose values contain only the reduced objects
	 */
	public <A> Stream<A> reduce(@Nonnull Function<Tuple2<T, A>, A> fn, A initial) {
		return reduce(fn, Functions.supplier(initial));
	}

	/**
	 * Reduce the values passing through this {@code Stream} into an object {@code A}. The given {@link Supplier} will be
	 * used to produce initial accumulator objects either on the first reduce call, in the case of an unbounded {@code
	 * Stream}, or on the first value of each batch, if a {@code batchSize} is set.
	 * <p/>
	 * In an unbounded {@code Stream}, the accumulated value will be published on the returned {@code Stream} every time
	 * a
	 * value is accepted. But when a {@code batchSize} has been set and {@link #isBatch()} returns true, the accumulated
	 * value will only be published on the new {@code Stream} at the end of each batch. On the next value (the first of
	 * the next batch), the {@link Supplier} is called again for a new accumulator object and the reduce starts over with
	 * a new accumulator.
	 *
	 * @param fn           the reduce function
	 * @param accumulators the {@link Supplier} that will provide accumulators
	 * @param <A>          the type of the reduced object
	 * @return a new {@code Stream} whose values contain only the reduced objects
	 */
	public <A> Stream<A> reduce(@Nonnull final Function<Tuple2<T, A>, A> fn, @Nullable final Supplier<A> accumulators) {
		final Deferred<A, Stream<A>> d = createDeferred(1);
		final Stream<A> stream = d.compose();

		if (isBatch()) {
			add(new ReduceAction<T, A>(
					batchSize,
					accumulators,
					fn,
					stream.getObservable(), stream.getAcceptKey(), getError().getObject()
			));
		} else {
			add(new ScanAction<T, A>(
					accumulators,
					fn,
					stream.getObservable(), stream.getAcceptKey(), getError().getObject()
			));
		}

		return d.compose();
	}

	/**
	 * Reduce the values passing through this {@code Stream} into an object {@code A}.
	 *
	 * @param fn  the reduce function
	 * @param <A> the type of the reduced object
	 * @return a new {@code Stream} whose values contain only the reduced objects
	 */
	public <A> Stream<A> reduce(@Nonnull final Function<Tuple2<T, A>, A> fn) {
		return reduce(fn, (Supplier<A>) null);
	}

	@Override
	protected <V, C extends Composable<V>> Deferred<V, C> createDeferred() {
		return createDeferred(batchSize);
	}

	@SuppressWarnings("unchecked")
	protected <V, C extends Composable<V>> Deferred<V, C> createDeferred(int batchSize) {
		return (Deferred<V, C>) createDeferredChildStream(batchSize);
	}

	private Deferred<T, Stream<T>> createDeferredChildStream(int batchSize) {
		Stream<T> stream;
		if (batchSize > 1) {
			stream = new BufferStream<T>(null,
					batchSize,
					null,
					this,
					null,
					environment);
		} else {
			stream = new Stream<T>(null,
					batchSize,
					this,
					environment);
		}
		return new Deferred<T, Stream<T>>(stream);
	}

	private Deferred<Iterable<T>, Stream<Iterable<T>>> createDeferredIterableChildStream(int batchSize) {
		Stream<Iterable<T>> stream = new Stream<Iterable<T>>(null,
				batchSize,
				this,
				environment);
		return new Deferred<Iterable<T>, Stream<Iterable<T>>>(stream);
	}

	public static class BufferStream<T> extends Stream<T> {

		final BufferAction<T> bufferAction;
		final Iterable<T>     values;

		public BufferStream(@Nullable Observable observable, int batchSize,
		                    @Nullable Iterable<T> values,
		                    @Nullable final Composable<?> parent,
		                    @Nullable Tuple2<Selector, Object> acceptSelector,
		                    @Nullable Environment environment) {
			super(observable, batchSize, parent, acceptSelector, environment);
			this.bufferAction = new BufferAction<T>(batchSize, getObservable(), getAcceptKey(), getError().getObject());
			this.values = values;
		}

		@Override
		public String debug() {
			Composable<?> that = this;
			while (that.getParent() != null) {
				that = that.getParent();
			}
			if(that == this){
				return ActionUtils.browseAction(bufferAction);
			}else{
				return that.debug();
			}
		}

		@Override
		void notifyValue(Event<T> value) {
			bufferAction.accept(value);
		}

		@Override
		void notifyFlush() {
			if (values != null) {
				for (T val : values) {
					bufferAction.accept(Event.wrap(val));
				}
			}
		}
	}

}<|MERGE_RESOLUTION|>--- conflicted
+++ resolved
@@ -410,11 +410,7 @@
 	 * @param timer    the reactor timer to run the window on
 	 * @return a new {@code Stream} whose values are a {@link List} of all values in this window
 	 */
-<<<<<<< HEAD
-	public Stream<Iterable<T>> window(int period, TimeUnit timeUnit, int delay, HashWheelTimer timer) {
-=======
 	public Stream<List<T>> window(int period, TimeUnit timeUnit, int delay, Timer timer) {
->>>>>>> 4aa65a8b
 		Assert.state(timer != null, "Timer must be supplied");
 		final Deferred<Iterable<T>, Stream<Iterable<T>>> d = createDeferredIterableChildStream(1);
 
@@ -429,7 +425,6 @@
 		return d.compose();
 	}
 
-<<<<<<< HEAD
 	/**
 	 * Collect incoming values into an internal array, providing a {@link List} that will be pushed into the returned
 	 * {@code Stream} every specified time from the {@param period} and a {@param timeUnit} after an initial {@param delay}
@@ -442,7 +437,7 @@
 	 * @param timer    the reactor timer to run the window on
 	 * @return a new {@code Stream} whose values are a {@link List} of all values in this window
 	 */
-	public Stream<Iterable<T>> movingWindow(int period, TimeUnit timeUnit, int delay, int backlog, HashWheelTimer timer) {
+	public Stream<List<T>> movingWindow(int period, TimeUnit timeUnit, int delay, int backlog, Timer timer) {
 		Assert.state(timer != null, "Timer must be supplied");
 		final Deferred<Iterable<T>, Stream<Iterable<T>>> d = createDeferredIterableChildStream(1);
 
@@ -456,35 +451,6 @@
 
 		return d.compose();
 	}
-=======
-  /**
-   * Collect incoming values into an internal array, providing a {@link List} that will be pushed into the returned
-   * {@code Stream} every specified time from the {@param period} and a {@param timeUnit} after an initial {@param delay}
-   * in milliseconds.
-   *
-   * @param period the time period when each window close and flush the attached consumer
-   * @param timeUnit  the time unit used for the period
-   * @param delay  the initial delay in milliseconds
-   * @param backlog maximum amount of items to keep
-   * @param timer  the reactor timer to run the window on
-   *
-   * @return a new {@code Stream} whose values are a {@link List} of all values in this window
-   */
-  public Stream<List<T>> movingWindow(int period, TimeUnit timeUnit, int delay, int backlog, Timer timer) {
-    Assert.state(timer != null, "Timer must be supplied");
-    final Deferred<List<T>, Stream<List<T>>> d = createDeferred(batchSize);
-
-    add(new MovingWindowAction<T>(
-        d.compose().getObservable(),
-        d.compose().getAcceptKey(),
-        getError().getObject(),
-        timer,
-        period, timeUnit, delay, backlog
-        ));
-
-    return d.compose();
-  }
->>>>>>> 4aa65a8b
 
 	/**
 	 * Reduce the values passing through this {@code Stream} into an object {@code A}. The given initial object will be
