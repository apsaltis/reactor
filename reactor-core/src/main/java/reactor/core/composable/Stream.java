/*
 * Copyright (c) 2011-2013 GoPivotal, Inc. All Rights Reserved.
 *
 * Licensed under the Apache License, Version 2.0 (the "License");
 * you may not use this file except in compliance with the License.
 * You may obtain a copy of the License at
 *
 *       http://www.apache.org/licenses/LICENSE-2.0
 *
 * Unless required by applicable law or agreed to in writing, software
 * distributed under the License is distributed on an "AS IS" BASIS,
 * WITHOUT WARRANTIES OR CONDITIONS OF ANY KIND, either express or implied.
 * See the License for the specific language governing permissions and
 * limitations under the License.
 */

package reactor.core.composable;

import reactor.core.Environment;
import reactor.core.HashWheelTimer;
import reactor.core.Observable;
import reactor.core.action.*;
import reactor.core.composable.spec.DeferredStreamSpec;
import reactor.event.dispatch.Dispatcher;
import reactor.event.selector.Selector;
import reactor.function.*;
import reactor.function.support.Tap;
import reactor.tuple.Tuple2;
import reactor.util.Assert;

import javax.annotation.Nonnull;
import javax.annotation.Nullable;
import java.util.List;
import java.util.concurrent.TimeUnit;

/**
 * A {@code Stream} is a stateless event processor that provides methods for attaching {@link
 * Consumer Consumers} to consume the values passing through the stream. Some methods like
 * {@link #map(reactor.function.Function)}, {@link #filter(reactor.function.Predicate)},
 * {@link #first()}, {@link #last()}, and {@link #reduce(reactor.function.Function, Object)}
 * return new {@code Stream Streams} whose values are the result of transformation functions,
 * filtering, and the like.
 * <p/>
 * Typically, new {@code Stream Streams} aren't created directly. To create a {@code Stream},
 * create a {@link DeferredStreamSpec} and configure it with the appropriate {@link Environment},
 * {@link Dispatcher}, and other settings, then call {@link Deferred#compose()}, which will
 * return a {@code Stream} that handles the values passed into the {@link Deferred}.
 *
 * @param <T> the type of the values in the stream
 * @author Jon Brisbin
 * @author Andy Wilkinson
 * @author Stephane Maldini
 */
public class Stream<T> extends Composable<T> {

	private final int             batchSize;
	private final Environment     environment;

	/**
	 * Create a new Stream that will use the {@link Observable} to pass its values to registered
	 * handlers.
	 * <p>
	 * The stream will batch values into batches of the given
	 * {@code batchSize}, affecting the values that are passed to the {@link #first()} and {@link
	 * #last()} substreams. A size of {@code -1} indicates that the stream should not be batched.
	 * </p>
	 * The stream will be pre-populated with the given initial {@code values}. Once all event
	 * handler have been registered, {@link #flush} must be called to pass the initial values
	 * to those handlers.
	 * The stream will accept errors from the given {@code parent}.
	 *
	 * @param observable The observable used to drive event handlers
	 * @param batchSize  The size of the batches, or {@code -1} for no batching
	 * @param values     The stream's initial values. May be {@code null}
	 * @param parent     The stream's parent. May be {@code null}
	 */
	public Stream(@Nullable final Observable observable,
	              int batchSize,
	              @Nullable Iterable<T> values,
	              @Nullable final Composable<?> parent,
	              @Nullable final Environment environment
	              ) {
		this(observable, batchSize, values, parent, null, environment);
	}
	/**
	 * Create a new Stream that will use the {@link Observable} to pass its values to registered
	 * handlers.
	 * <p>
	 * The stream will batch values into batches of the given
	 * {@code batchSize}, affecting the values that are passed to the {@link #first()} and {@link
	 * #last()} substreams. A size of {@code -1} indicates that the stream should not be batched.
	 * </p>
	 * The stream will be pre-populated with the given initial {@code values}. Once all event
	 * handler have been registered, {@link #flush} must be called to pass the initial values
	 * to those handlers.
	 * The stream will accept errors from the given {@code parent}.
	 *
	 * @param observable The observable used to drive event handlers
	 * @param batchSize  The size of the batches, or {@code -1} for no batching
	 * @param values     The stream's initial values. May be {@code null}
	 * @param parent     The stream's parent. May be {@code null}
	 * @param acceptSelector     The tuple Selector/Key to accept values on this observable. May be {@code null}
	 */
	public Stream(@Nullable final Observable observable,
	              int batchSize,
	              @Nullable Iterable<T> values,
	              @Nullable final Composable<?> parent, Tuple2<Selector, Object> acceptSelector,
								@Nullable final Environment environment) {
		super(observable, parent, acceptSelector);
		this.batchSize = batchSize;
		this.environment = environment;
		attachFlush(values);
	}

	private void attachFlush(Iterable<T> values) {
		if (values != null) {
			new ForEachAction<T>(values, getObservable(), getAcceptKey(), getError().getObject()).
					attach(getFlush());
		}
	}

	@Override
	public Stream<T> consume(@Nonnull Consumer<T> consumer) {
		return (Stream<T>) super.consume(consumer);
	}

	@Override
	public Stream<T> connect(@Nonnull Composable<T> consumer) {
		return (Stream<T>) super.connect(consumer);
	}

	@Override
	public Stream<T> consume(@Nonnull Object key, @Nonnull Observable observable) {
		return (Stream<T>) super.consume(key, observable);
	}

	@Override
	public Stream<T> flush() {
		return (Stream<T>) super.flush();
	}

	@Override
	public <E extends Throwable> Stream<T> when(@Nonnull Class<E> exceptionType, @Nonnull Consumer<E> onError) {
		return (Stream<T>) super.when(exceptionType, onError);
	}

	@Override
	public <V> Stream<V> map(@Nonnull Function<T, V> fn) {
		return (Stream<V>) super.map(fn);
	}

	@Override
	public <V, C extends Composable<V>> Stream<V> mapMany(@Nonnull Function<T, C> fn) {
<<<<<<< HEAD
		return (Stream<V>)super.mapMany(fn);
=======
		return (Stream<V>) super.mapMany(fn);
>>>>>>> aaf350dd
	}

	@Override
	public Stream<T> filter(@Nonnull Predicate<T> p) {
		return (Stream<T>) super.filter(p);
	}

	@Override
	public Stream<T> filter(@Nonnull Predicate<T> p, Composable<T> composable) {
		return (Stream<T>) super.filter(p, composable);
	}

	/**
	 * Create a new {@code Stream} whose values will be only the first value of each batch. Requires a {@code batchSize}
	 * to
	 * have been set.
	 * <p/>
	 * When a new batch is triggered, the first value of that next batch will be pushed into this {@code Stream}.
	 *
	 * @return a new {@code Stream} whose values are the first value of each batch
	 */
	public Stream<T> first() {
		return first(batchSize);
	}

	/**
	 * Create a new {@code Stream} whose values will be only the first value of each batch. Requires a {@code batchSize}
	 * to
	 * have been set.
	 * <p/>
	 * When a new batch is triggered, the first value of that next batch will be pushed into this {@code Stream}.
	 *
	 * @param batchSize the batch size to use
	 *
	 * @return a new {@code Stream} whose values are the first value of each batch)
	 */
	public Stream<T> first(int batchSize) {
		Assert.state(batchSize > 0, "Cannot first() an unbounded Stream. Try extracting a batch first.");
		final Deferred<T, Stream<T>> d = createDeferredChildStream(batchSize);
		add(new BatchAction<T>(batchSize, getObservable(), null, getError().getObject(), null,
		                       d.compose().getAcceptKey()));
		return d.compose();
	}

	/**
	 * Create a new {@code Stream} whose values will be only the last value of each batch. Requires a {@code batchSize}
	 *
	 * @return a new {@code Stream} whose values are the last value of each batch
	 */
	public Stream<T> last() {
		return last(batchSize);
	}

	/**
	 * Create a new {@code Stream} whose values will be only the last value of each batch. Requires a {@code batchSize}
	 *
	 * @param batchSize the batch size to use
	 *
	 * @return a new {@code Stream} whose values are the last value of each batch
	 */
	public Stream<T> last(int batchSize) {
		Assert.state(batchSize > 0, "Cannot last() an unbounded Stream. Try extracting a batch first.");
		final Deferred<T, Stream<T>> d = createDeferredChildStream(batchSize);
		add(new BatchAction<T>(batchSize, getObservable(), null, getError().getObject(), d.compose().getAcceptKey(),
				null));
		return d.compose();
	}

	/**
	 * Create a new {@code Stream} whose values will be each element E of any Iterable<E> flowing this Stream
	 * <p/>
	 * When a new batch is triggered, the last value of that next batch will be pushed into this {@code Stream}.
	 *
	 * @param <E> the sub element type
	 * @param <T> the enclosing type extending Iterable<E>
	 *
	 * @return a new {@code Stream} whose values result from the iterable input
	 */
	public <E, T extends Iterable<E>> Stream<E> split() {
		final Deferred<E, Stream<E>> d = createDeferred(batchSize);
		getObservable().on(getAcceptSelector(),
				new ForEachAction<T>(getObservable(), d.compose().getAcceptKey(), getError().getObject()));
		return d.compose();
	}

	/**
	 * Indicates whether or not this {@code Stream} is unbounded.
	 *
	 * @return {@literal true} if a {@code batchSize} has been set, {@literal false} otherwise
	 */
	public boolean isBatch() {
		return batchSize > 0;
	}

	/**
	 * Create a {@link Tap} that maintains a reference to the last value seen by this {@code Stream}. The {@link Tap} is
	 * continually updated when new values pass through the {@code Stream}.
	 *
	 * @return the new {@link Tap}
	 * @see Supplier
	 */
	public Tap<T> tap() {
		final Tap<T> tap = new Tap<T>();
		consume(tap);
		return tap;
	}

	/**
	 * Collect incoming values into a {@link List} that will be pushed into the returned {@code Stream} every time {@code
	 * batchSize} has been reached.
	 *
	 * @return a new {@code Stream} whose values are a {@link List} of all values in this batch
	 */
	public Stream<List<T>> collect() {
		Assert.state(batchSize > 0, "Cannot collect() an unbounded Stream. Try extracting a batch first.");
		return collect(batchSize);
	}

	/**
	 * Collect incoming values into a {@link List} that will be pushed into the returned {@code Stream} every time {@code
	 * batchSize} has been reached.
	 *
	 * @param batchSize  the collected size
	 *
	 * @return a new {@code Stream} whose values are a {@link List} of all values in this batch
	 */
	public Stream<List<T>> collect(int batchSize) {
		Assert.state(batchSize > 0, "Cannot collect() an unbounded limit.");
		final Deferred<List<T>, Stream<List<T>>> d = createDeferred(batchSize);

		add(new CollectAction<T>(
				batchSize,
				d.compose().getObservable(),
				d.compose().getAcceptKey(),
				getError().getObject()));

		return d.compose();
	}

	/**
	 * Collect incoming values into a {@link List} that will be pushed into the returned {@code Stream} every specified
	 * time from the {@param period}, {@param timeUnit} after an initial {@param delay} in milliseconds. The window
	 * runs on a timer from the stream {@link this#environment}.
	 *
	 * @param period  the time period when each window close and flush the attached consumer
	 *
	 * @return a new {@code Stream} whose values are a {@link List} of all values in this window
	 */
	public Stream<List<T>> window(int period) {
		return window(period, TimeUnit.MILLISECONDS);
	}

  /**
   * Collect incoming values into an internal array, providing a {@link List} that will be pushed into the returned
   * {@code Stream} every specified {@param period} in milliseconds. The window runs on a timer from the stream {@link
   * this#environment}. After accepting {@param backlog} of items, every old item will be dropped. Resulting {@link
   * List} will be at most {@param backlog} items long.
   *
   * @param period the time period when each window close and flush the attached consumer
   * @param backlog maximum amount of items to keep
   *
   * @return a new {@code Stream} whose values are a {@link List} of all values in this window
   */
  public Stream<List<T>> movingWindow(int period, int backlog) {
    return movingWindow(period, TimeUnit.MILLISECONDS, backlog);
  }

	/**
	 * Collect incoming values into a {@link List} that will be pushed into the returned {@code Stream} every specified
	 * time from the {@param period} and a {@param timeUnit}. The window
	 * runs on a timer from the stream {@link this#environment}.
	 *
	 * @param period  the time period when each window close and flush the attached consumer
	 * @param timeUnit  the time unit used for the period
	 *
	 * @return a new {@code Stream} whose values are a {@link List} of all values in this window
	 */
	public Stream<List<T>> window(int period, TimeUnit timeUnit) {
		return window(period, timeUnit, 0);
	}

  /**
   * Collect incoming values into an internal array, providing a {@link List} that will be pushed into the returned
   * {@code Stream} every specified time from the {@param period} and a {@param timeUnit}.
   *
   * @param period the time period when each window close and flush the attached consumer
   * @param timeUnit  the time unit used for the period
   * @param backlog maximum amount of items to keep
   *
   * @return a new {@code Stream} whose values are a {@link List} of all values in this window
   */
  public Stream<List<T>> movingWindow(int period, TimeUnit timeUnit, int backlog) {
    return movingWindow(period, timeUnit, 0, backlog);
  }

	/**
	 * Collect incoming values into a {@link List} that will be pushed into the returned {@code Stream} every specified
	 * time from the {@param period}, {@param timeUnit} after an initial {@param delay} in milliseconds. The window
	 * runs on a timer from the stream {@link this#environment}.
	 *
	 * @param period  the time period when each window close and flush the attached consumer
	 * @param timeUnit  the time unit used for the period
	 * @param delay  the initial delay in milliseconds
	 *
	 * @return a new {@code Stream} whose values are a {@link List} of all values in this window
	 */
	public Stream<List<T>> window(int period, TimeUnit timeUnit, int delay) {
		Assert.state(environment != null, "Cannot use default timer as no environment has been provided to this Stream");
		return window(period, timeUnit, delay, environment.getRootTimer());
	}

  /**
   * Collect incoming values into an internal array, providing a {@link List} that will be pushed into the returned
   * {@code Stream} every specified time from the {@param period} and a {@param timeUnit} after an initial {@param delay}
   * in milliseconds.
   *
   * @param period the time period when each window close and flush the attached consumer
   * @param timeUnit  the time unit used for the period
   * @param delay  the initial delay in milliseconds
   * @param backlog maximum amount of items to keep
   *
   * @return a new {@code Stream} whose values are a {@link List} of all values in this window
   */
  public Stream<List<T>> movingWindow(int period, TimeUnit timeUnit, int delay, int backlog) {
    Assert.state(environment != null, "Cannot use default timer as no environment has been provided to this Stream");
    return movingWindow(period, timeUnit, delay, backlog, environment.getRootTimer());
  }

	/**
	 * Collect incoming values into a {@link List} that will be pushed into the returned {@code Stream} every specified
	 * time from the {@param period}, {@param timeUnit} after an initial {@param delay} in milliseconds. The window
	 * runs on a supplied {@param timer}.
	 *
	 * @param period  the time period when each window close and flush the attached consumer
	 * @param timeUnit  the time unit used for the period
	 * @param delay  the initial delay in milliseconds
	 * @param timer  the reactor timer to run the window on
	 *
	 * @return a new {@code Stream} whose values are a {@link List} of all values in this window
	 */
	public Stream<List<T>> window(int period, TimeUnit timeUnit, int delay, HashWheelTimer timer) {
		Assert.state(timer != null, "Timer must be supplied");
		final Deferred<List<T>, Stream<List<T>>> d = createDeferred(batchSize);

		add(new WindowAction<T>(
				d.compose().getObservable(),
				d.compose().getAcceptKey(),
				getError().getObject(),
				timer,
				period, timeUnit, delay
				));

		return d.compose();
	}

  /**
   * Collect incoming values into an internal array, providing a {@link List} that will be pushed into the returned
   * {@code Stream} every specified time from the {@param period} and a {@param timeUnit} after an initial {@param delay}
   * in milliseconds.
   *
   * @param period the time period when each window close and flush the attached consumer
   * @param timeUnit  the time unit used for the period
   * @param delay  the initial delay in milliseconds
   * @param backlog maximum amount of items to keep
   * @param timer  the reactor timer to run the window on
   *
   * @return a new {@code Stream} whose values are a {@link List} of all values in this window
   */
  public Stream<List<T>> movingWindow(int period, TimeUnit timeUnit, int delay, int backlog, HashWheelTimer timer) {
    Assert.state(timer != null, "Timer must be supplied");
    final Deferred<List<T>, Stream<List<T>>> d = createDeferred(batchSize);

    add(new MovingWindowAction<T>(
        d.compose().getObservable(),
        d.compose().getAcceptKey(),
        getError().getObject(),
        timer,
        period, timeUnit, delay, backlog
        ));

    return d.compose();
  }

	/**
	 * Reduce the values passing through this {@code Stream} into an object {@code A}. The given initial object will be
	 * passed to the function's {@link Tuple2} argument.
	 *
	 * @param fn      the reduce function
	 * @param initial the initial argument to pass to the reduce function
	 * @param <A>     the type of the reduced object
	 * @return a new {@code Stream} whose values contain only the reduced objects
	 */
	public <A> Stream<A> reduce(@Nonnull Function<Tuple2<T, A>, A> fn, A initial) {
		return reduce(fn, Functions.supplier(initial));
	}

	/**
	 * Reduce the values passing through this {@code Stream} into an object {@code A}. The given {@link Supplier} will be
	 * used to produce initial accumulator objects either on the first reduce call, in the case of an unbounded {@code
	 * Stream}, or on the first value of each batch, if a {@code batchSize} is set.
	 * <p/>
	 * In an unbounded {@code Stream}, the accumulated value will be published on the returned {@code Stream} every time
	 * a
	 * value is accepted. But when a {@code batchSize} has been set and {@link #isBatch()} returns true, the accumulated
	 * value will only be published on the new {@code Stream} at the end of each batch. On the next value (the first of
	 * the next batch), the {@link Supplier} is called again for a new accumulator object and the reduce starts over with
	 * a new accumulator.
	 *
	 * @param fn           the reduce function
	 * @param accumulators the {@link Supplier} that will provide accumulators
	 * @param <A>          the type of the reduced object
	 * @return a new {@code Stream} whose values contain only the reduced objects
	 */
	public <A> Stream<A> reduce(@Nonnull final Function<Tuple2<T, A>, A> fn, @Nullable final Supplier<A> accumulators) {
		final Deferred<A, Stream<A>> d = createDeferred(1);
		final Stream<A> stream = d.compose();

		if (isBatch()) {
			add(new ReduceAction<T, A>(
					batchSize,
					accumulators,
					fn,
					stream.getObservable(), stream.getAcceptKey(), getError().getObject()
			));
		} else {
			add(new ScanAction<T, A>(
					accumulators,
					fn,
					stream.getObservable(), stream.getAcceptKey(), getError().getObject()
			));
		}

		return d.compose();
	}

	/**
	 * Reduce the values passing through this {@code Stream} into an object {@code A}.
	 *
	 * @param fn  the reduce function
	 * @param <A> the type of the reduced object
	 * @return a new {@code Stream} whose values contain only the reduced objects
	 */
	public <A> Stream<A> reduce(@Nonnull final Function<Tuple2<T, A>, A> fn) {
		return reduce(fn, (Supplier<A>) null);
	}

	@Override
	protected <V, C extends Composable<V>> Deferred<V, C> createDeferred() {
		return createDeferred(batchSize);
	}

	@SuppressWarnings("unchecked")
	protected <V, C extends Composable<V>> Deferred<V, C> createDeferred(int batchSize) {
		return (Deferred<V, C>) createDeferredChildStream(batchSize);
	}

	private Deferred<T, Stream<T>> createDeferredChildStream(int batchSize) {
		Stream<T> stream = new Stream<T>(null,
				batchSize,
				null,
				this,
				environment);
		return new Deferred<T, Stream<T>>(stream);
	}

}<|MERGE_RESOLUTION|>--- conflicted
+++ resolved
@@ -151,12 +151,9 @@
 
 	@Override
 	public <V, C extends Composable<V>> Stream<V> mapMany(@Nonnull Function<T, C> fn) {
-<<<<<<< HEAD
-		return (Stream<V>)super.mapMany(fn);
-=======
 		return (Stream<V>) super.mapMany(fn);
->>>>>>> aaf350dd
-	}
+	}
+
 
 	@Override
 	public Stream<T> filter(@Nonnull Predicate<T> p) {
@@ -297,8 +294,8 @@
 
 	/**
 	 * Collect incoming values into a {@link List} that will be pushed into the returned {@code Stream} every specified
-	 * time from the {@param period}, {@param timeUnit} after an initial {@param delay} in milliseconds. The window
-	 * runs on a timer from the stream {@link this#environment}.
+	 * time from the {@param period} in milliseconds. The window runs on a timer from the stream {@link
+	 * this#environment}.
 	 *
 	 * @param period  the time period when each window close and flush the attached consumer
 	 *
