/*
 * Copyright (c) 2011-2013 GoPivotal, Inc. All Rights Reserved.
 *
 * Licensed under the Apache License, Version 2.0 (the "License");
 * you may not use this file except in compliance with the License.
 * You may obtain a copy of the License at
 *
 *       http://www.apache.org/licenses/LICENSE-2.0
 *
 * Unless required by applicable law or agreed to in writing, software
 * distributed under the License is distributed on an "AS IS" BASIS,
 * WITHOUT WARRANTIES OR CONDITIONS OF ANY KIND, either express or implied.
 * See the License for the specific language governing permissions and
 * limitations under the License.
 */

package reactor.core.composable;

import reactor.core.action.*;
import reactor.core.Observable;
import reactor.core.Reactor;
import reactor.event.Event;
import reactor.event.selector.Selector;
import reactor.event.selector.Selectors;
import reactor.function.Consumer;
import reactor.function.Function;
import reactor.function.Predicate;
import reactor.operations.*;
import reactor.tuple.Tuple2;
import reactor.util.Assert;

import javax.annotation.Nonnull;
import javax.annotation.Nullable;

/**
 * Abstract base class for components designed to provide a succinct API for working with future values. Provides base
 * functionality and an internal contract for subclasses that make use of the {@link #map(reactor.function.Function)}
 * and {@link #filter(reactor.function.Predicate)} methods.
 *
 * @param <T> The type of the values
 * @author Stephane Maldini
 * @author Jon Brisbin
 * @author Andy Wilkinson
 */
<<<<<<< HEAD
public abstract class Composable<T> implements OperationPipe<T> {
=======
public abstract class Composable<T> implements Pipeline<T> {
>>>>>>> c194b6c3

	private final Tuple2<Selector, Object> accept;
	private final Tuple2<Selector, Object> error = Selectors.$();
	private final Tuple2<Selector, Object> flush = Selectors.$();

	private final Observable    events;
	private final Composable<?> parent;

<<<<<<< HEAD
	protected <U> Composable(@Nullable Dispatcher dispatcher, @Nullable Composable<U> parent) {
		Assert.state(dispatcher != null || parent != null, "One of 'dispatcher' or 'parent'  cannot be null.");
		this.events = parent == null ?
				new Reactor(dispatcher) :
				new Reactor(dispatcher,
						((Reactor) parent.getObservable()).getEventRouter(),
						((Reactor) parent.getObservable()).getConsumerRegistry());

		this.parent = parent;
		this.accept = Selectors.$();
		if (parent != null) {
			events.on(parent.error.getT1(),
					new ConnectOperation<Throwable>(events, error.getT2(), null));
		}
	}

	protected Composable(@Nonnull Observable observable, @Nullable Tuple2<Selector, Object> acceptSelector) {
		Assert.notNull(observable, "'observable' cannot be null.");
		this.events = observable;
		this.accept = null == acceptSelector ? Selectors.$() : acceptSelector;
		this.parent = null;
	}


	/**
	 * Assign an error handler to exceptions of the given type.
	 *
	 * @param exceptionType the type of exceptions to handle
	 * @param onError       the error handler for each exception
	 * @param <E>           type of the exception to handle
	 * @return {@literal this}
	 */
	public <E extends Throwable> Composable<T> when(@Nonnull final Class<E> exceptionType,
	                                                @Nonnull final Consumer<E> onError) {
		this.events.on(error.getT1(), new BaseOperation<E>(getObservable(), getAccept()) {
			@Override
			protected void doOperation(Event<E> e) {
				if (Selectors.T(exceptionType).matches(e.getData().getClass())) {
					onError.accept(e.getData());
				}
			}
		});
		return this;
	}

	/**
	 * Attach another {@code Composable} to this one that will cascade the value or error received by this {@code
	 * Composable} into the next.
	 *
	 * @param composable the next {@code Composable} to cascade events to
	 * @return {@literal this}
	 */
	public Composable<T> connect(@Nonnull final Composable<T> composable) {
		this.consume(composable);
		events.on(error.getT1(), new ConnectOperation<Throwable>(composable.events, composable.error.getT2(), null));
=======
	protected <U> Composable(@Nullable Observable observable, @Nullable Composable<U> parent) {
		this(observable, parent, null);
	}


	protected <U> Composable(@Nullable Observable observable, @Nullable Composable<U> parent,
	                         @Nullable Tuple2<Selector, Object> acceptSelector) {
		Assert.state(observable != null || parent != null, "One of 'observable' or 'parent'  cannot be null.");
		this.parent = parent;
		this.events = parent == null ? observable : parent.events;
		this.accept = null == acceptSelector ? Selectors.$() : acceptSelector;

		if (parent != null) {
			events.on(parent.error.getT1(),
					new ConnectAction<Throwable>(events, error.getT2(), null));
		}
	}


	/**
	 * Assign an error handler to exceptions of the given type.
	 *
	 * @param exceptionType the type of exceptions to handle
	 * @param onError       the error handler for each exception
	 * @param <E>           type of the exception to handle
	 * @return {@literal this}
	 */
	public <E extends Throwable> Composable<T> when(@Nonnull final Class<E> exceptionType,
	                                                @Nonnull final Consumer<E> onError) {
		this.events.on(error.getT1(), new Action<E>(getObservable(), getAccept()) {
			@Override
			protected void doAccept(Event<E> e) {
				if (Selectors.T(exceptionType).matches(e.getData().getClass())) {
					onError.accept(e.getData());
				}
			}
		});
>>>>>>> c194b6c3
		return this;
	}

	/**
<<<<<<< HEAD
	 * Attach another {@code Composable} to this one that will only cascade the value received by this {@code
	 * Composable} into the next.
	 *
	 * @param composable the next {@code Composable} to cascade events to
=======
	 * Attach another {@code Composable} to this one that will cascade the value or error received by this {@code
	 * Composable} into the next.
	 *
	 * @param composable the next {@code Composable} to cascade events to
	 * @return {@literal this}
	 */
	public Composable<T> connect(@Nonnull final Composable<T> composable) {
		this.consume(composable);
		events.on(error.getT1(), new ConnectAction<Throwable>(composable.events, composable.error.getT2(), null));
		return this;
	}

	/**
	 * Attach another {@code Composable} to this one that will only cascade the value received by this {@code
	 * Composable} into the next.
	 *
	 * @param composable the next {@code Composable} to cascade events to
>>>>>>> c194b6c3
	 * @return {@literal this}
	 */
	public Composable<T> consume(@Nonnull final Composable<T> composable) {
		if (composable == this) {
			throw new IllegalArgumentException("Trying to consume itself, leading to erroneous recursive calls");
		}
<<<<<<< HEAD
		addOperation(new ConnectOperation<T>(composable.events, composable.accept.getT2(), composable.error.getT2()));
=======
		add(new ConnectAction<T>(composable.events, composable.accept.getT2(), composable.error.getT2()));
>>>>>>> c194b6c3

		return this;
	}

	/**
	 * Attach a {@link Consumer} to this {@code Composable} that will consume any values accepted by this {@code
	 * Composable}.
	 *
	 * @param consumer the conumer to invoke on each value
	 * @return {@literal this}
	 */
	public Composable<T> consume(@Nonnull final Consumer<T> consumer) {
<<<<<<< HEAD
		addOperation(new CallbackOperation<T>(consumer, events, error.getT2()));
=======
		add(new CallbackAction<T>(consumer, events, error.getT2()));
>>>>>>> c194b6c3
		return this;
	}

	/**
	 * Attach a {@link Consumer<Event>} to this {@code Composable} that will consume any values accepted by this {@code
	 * Composable}.
	 *
	 * @param consumer the conumer to invoke on each value
	 * @return {@literal this}
	 */
	public Composable<T> consumeEvent(@Nonnull final Consumer<Event<T>> consumer) {
<<<<<<< HEAD
		addOperation(new CallbackEventOperation<T>(consumer, events, error.getT2()));
=======
		add(new CallbackEventAction<T>(consumer, events, error.getT2()));
>>>>>>> c194b6c3
		return this;
	}

	/**
	 * Pass values accepted by this {@code Composable} into the given {@link Observable}, notifying with the given key.
	 *
	 * @param key        the key to notify on
	 * @param observable the {@link Observable} to notify
	 * @return {@literal this}
	 */
	public Composable<T> consume(@Nonnull final Object key, @Nonnull final Observable observable) {
<<<<<<< HEAD
		addOperation(new ConnectOperation<T>(observable, key, null));
=======
		add(new ConnectAction<T>(observable, key, null));
>>>>>>> c194b6c3
		return this;
	}

	/**
	 * Assign the given {@link Function} to transform the incoming value {@code T} into a {@code V} and pass it into
	 * another {@code Composable}.
	 *
	 * @param fn  the transformation function
	 * @param <V> the type of the return value of the transformation function
	 * @return a new {@code Composable} containing the transformed values
	 */
	public <V> Composable<V> map(@Nonnull final Function<T, V> fn) {
		Assert.notNull(fn, "Map function cannot be null.");
		final Deferred<V, ? extends Composable<V>> d = createDeferred();
<<<<<<< HEAD
		addOperation(new MapOperation<T, V>(
=======
		add(new MapAction<T, V>(
>>>>>>> c194b6c3
				fn,
				d.compose().getObservable(),
				d.compose().getAccept().getT2(),
				error.getT2()));
		return d.compose();
	}

	/**
	 * Assign the given {@link Function} to transform the incoming value {@code T} into a {@code Composable<V>} and pass
	 * it into another {@code Composable}.
	 *
	 * @param fn  the transformation function
	 * @param <V> the type of the return value of the transformation function
	 * @return a new {@code Composable} containing the transformed values
	 */
<<<<<<< HEAD
	public <V> Composable<V> flatMap(@Nonnull final Function<T, Composable<V>> fn) {
		Assert.notNull(fn, "FlatMap function cannot be null.");
		final Deferred<V, ? extends Composable<V>> d = createDeferred();
		addOperation(new FlatMapOperation<T, V, Composable<V>>(
=======
	public <V> Composable<V> mapMany(@Nonnull final Function<T, Composable<V>> fn) {
		Assert.notNull(fn, "FlatMap function cannot be null.");
		final Deferred<V, ? extends Composable<V>> d = createDeferred();
		add(new MapManyAction<T, V, Composable<V>>(
>>>>>>> c194b6c3
				fn,
				d.compose().getObservable(),
				d.compose().getAccept().getT2(),
				error.getT2()));
		return d.compose();
	}

	/**
	 * Evaluate each accepted value against the given predicate {@link Function}. If the predicate test succeeds, the
	 * value is passed into the new {@code Composable}. If the predicate test fails, an exception is propagated into the
	 * new {@code Composable}.
	 *
	 * @param fn the predicate {@link Function} to test values against
	 * @return a new {@code Composable} containing only values that pass the predicate test
	 */
	public Composable<T> filter(@Nonnull final Function<T, Boolean> fn) {
		return filter(new Predicate<T>() {
			@Override
			public boolean test(T t) {
				return fn.apply(t);
			}
		}, null);
	}

	/**
	 * Evaluate each accepted value against the given {@link Predicate}. If the predicate test succeeds, the value is
	 * passed into the new {@code Composable}. If the predicate test fails, the value is ignored.
	 *
	 * @param p the {@link Predicate} to test values against
	 * @return a new {@code Composable} containing only values that pass the predicate test
	 */
	public Composable<T> filter(@Nonnull final Predicate<T> p) {
		return filter(p, null);
	}

	/**
	 * Evaluate each accepted value against the given {@link Predicate}. If the predicate test succeeds, the value is
	 * passed into the new {@code Composable}. If the predicate test fails, the value is propagated into the {@code
	 * elseComposable}.
	 *
	 * @param p              the {@link Predicate} to test values against
	 * @param elseComposable the optional {@link reactor.core.composable.Composable} to pass rejected values
	 * @return a new {@code Composable} containing only values that pass the predicate test
	 */
	public Composable<T> filter(@Nonnull final Predicate<T> p, final Composable<T> elseComposable) {
		final Deferred<T, ? extends Composable<T>> d = createDeferred();
<<<<<<< HEAD
		addOperation(new FilterOperation<T>(p, d.compose().getObservable(), d.compose().getAccept().getT2(), error.getT2(),
				elseComposable != null ? elseComposable.events : null,
				elseComposable != null ? elseComposable.accept.getT2() : null));
=======
		add(new FilterAction<T>(p, d.compose().getObservable(), d.compose().getAccept().getT2(), error.getT2(),
		                        elseComposable != null ? elseComposable.events : null,
		                        elseComposable != null ? elseComposable.accept.getT2() : null));
>>>>>>> c194b6c3
		return d.compose();
	}

	/**
	 * Flush any cached or unprocessed values through this {@literal Stream}.
	 *
	 * @return {@literal this}
	 */
<<<<<<< HEAD
	@Override
=======
>>>>>>> c194b6c3
	public Composable<T> flush() {
		Composable<?> that = this;
		while (that.parent != null) {
			that = that.parent;
		}

		that.notifyFlush();
		return this;
	}

	public String debug() {
		Composable<?> that = this;
		while (that.parent != null) {
			that = that.parent;
		}
<<<<<<< HEAD
		return OperationUtils.browseReactor((Reactor) that.events
		);
	}

	/**
	 * Consume events with the passed {@code Operation}
	 *
	 * @param operation the operation listening for values
	 */
	public Composable<T> addOperation(Operation<T> operation) {
		this.events.on(accept.getT1(), operation);
=======
		return ActionUtils.browseReactor((Reactor) that.events,
				that.accept.getT2(), that.error.getT2(), that.flush.getT2()
		);
	}

	/**
	 * Consume events with the passed {@code Action}
	 *
	 * @param action the action listening for values
	 */
	public Composable<T> add(Action<T> action) {
		this.events.on(accept.getT1(), action);
>>>>>>> c194b6c3
		return this;
	}

	/**
	 * Notify this {@code Composable} that a flush is being requested by this {@code Composable}.
	 */
	void notifyFlush() {
		events.notify(flush.getT2(), new Event<Void>(null));
	}

	/**
	 * Notify this {@code Composable} that a value is being accepted by this {@code Composable}.
	 *
	 * @param value the value to accept
	 */
	void notifyValue(T value) {
		notifyValue(Event.wrap(value));
	}

	void notifyValue(Event<T> value) {
		events.notify(accept.getT2(), value);
	}

	/**
	 * Notify this {@code Composable} that an error is being propagated through this {@code Composable}.
	 *
	 * @param error the error to propagate
	 */
	void notifyError(Throwable error) {
		events.notify(this.error.getT2(), Event.wrap(error));
	}

	/**
	 * Create a {@link Deferred} that is compatible with the subclass of {@code Composable} in use.
	 *
	 * @param <V> type the {@code Composable} handles
	 * @param <C> type of the {@code Composable} returned by the {@link Deferred#compose()} method.
	 * @return a new {@link Deferred} backed by a {@code Composable} compatible with the current subclass.
	 */
	protected abstract <V, C extends Composable<V>> Deferred<V, C> createDeferred();


	/**
	 * Get the current {@link Observable}.
	 *
	 * @return
	 */
	protected Observable getObservable() {
		return events;
	}

	/**
	 * Get the anonymous {@link Selector} and notification key {@link Tuple2} for doing accepts.
	 *
	 * @return
	 */
	protected Tuple2<Selector, Object> getAccept() {
		return this.accept;
	}

	/**
	 * Get the anonymous {@link Selector} and notification key {@link Tuple2} for doing errors.
	 *
	 * @return
	 */
	protected Tuple2<Selector, Object> getError() {
		return this.error;
	}

	/**
	 * Get the anonymous {@link Selector} and notification key {@link Tuple2} for doing flushes.
	 *
	 * @return
	 */
	protected Tuple2<Selector, Object> getFlush() {
		return this.flush;
	}

	/**
	 * Get the parent {@link Composable} for callback callback.
	 *
	 * @return
	 */
	protected Composable<?> getParent() {
		return this.parent;
	}

}<|MERGE_RESOLUTION|>--- conflicted
+++ resolved
@@ -25,7 +25,6 @@
 import reactor.function.Consumer;
 import reactor.function.Function;
 import reactor.function.Predicate;
-import reactor.operations.*;
 import reactor.tuple.Tuple2;
 import reactor.util.Assert;
 
@@ -42,11 +41,7 @@
  * @author Jon Brisbin
  * @author Andy Wilkinson
  */
-<<<<<<< HEAD
-public abstract class Composable<T> implements OperationPipe<T> {
-=======
 public abstract class Composable<T> implements Pipeline<T> {
->>>>>>> c194b6c3
 
 	private final Tuple2<Selector, Object> accept;
 	private final Tuple2<Selector, Object> error = Selectors.$();
@@ -55,63 +50,6 @@
 	private final Observable    events;
 	private final Composable<?> parent;
 
-<<<<<<< HEAD
-	protected <U> Composable(@Nullable Dispatcher dispatcher, @Nullable Composable<U> parent) {
-		Assert.state(dispatcher != null || parent != null, "One of 'dispatcher' or 'parent'  cannot be null.");
-		this.events = parent == null ?
-				new Reactor(dispatcher) :
-				new Reactor(dispatcher,
-						((Reactor) parent.getObservable()).getEventRouter(),
-						((Reactor) parent.getObservable()).getConsumerRegistry());
-
-		this.parent = parent;
-		this.accept = Selectors.$();
-		if (parent != null) {
-			events.on(parent.error.getT1(),
-					new ConnectOperation<Throwable>(events, error.getT2(), null));
-		}
-	}
-
-	protected Composable(@Nonnull Observable observable, @Nullable Tuple2<Selector, Object> acceptSelector) {
-		Assert.notNull(observable, "'observable' cannot be null.");
-		this.events = observable;
-		this.accept = null == acceptSelector ? Selectors.$() : acceptSelector;
-		this.parent = null;
-	}
-
-
-	/**
-	 * Assign an error handler to exceptions of the given type.
-	 *
-	 * @param exceptionType the type of exceptions to handle
-	 * @param onError       the error handler for each exception
-	 * @param <E>           type of the exception to handle
-	 * @return {@literal this}
-	 */
-	public <E extends Throwable> Composable<T> when(@Nonnull final Class<E> exceptionType,
-	                                                @Nonnull final Consumer<E> onError) {
-		this.events.on(error.getT1(), new BaseOperation<E>(getObservable(), getAccept()) {
-			@Override
-			protected void doOperation(Event<E> e) {
-				if (Selectors.T(exceptionType).matches(e.getData().getClass())) {
-					onError.accept(e.getData());
-				}
-			}
-		});
-		return this;
-	}
-
-	/**
-	 * Attach another {@code Composable} to this one that will cascade the value or error received by this {@code
-	 * Composable} into the next.
-	 *
-	 * @param composable the next {@code Composable} to cascade events to
-	 * @return {@literal this}
-	 */
-	public Composable<T> connect(@Nonnull final Composable<T> composable) {
-		this.consume(composable);
-		events.on(error.getT1(), new ConnectOperation<Throwable>(composable.events, composable.error.getT2(), null));
-=======
 	protected <U> Composable(@Nullable Observable observable, @Nullable Composable<U> parent) {
 		this(observable, parent, null);
 	}
@@ -149,17 +87,10 @@
 				}
 			}
 		});
->>>>>>> c194b6c3
-		return this;
-	}
-
-	/**
-<<<<<<< HEAD
-	 * Attach another {@code Composable} to this one that will only cascade the value received by this {@code
-	 * Composable} into the next.
-	 *
-	 * @param composable the next {@code Composable} to cascade events to
-=======
+		return this;
+	}
+
+	/**
 	 * Attach another {@code Composable} to this one that will cascade the value or error received by this {@code
 	 * Composable} into the next.
 	 *
@@ -177,18 +108,13 @@
 	 * Composable} into the next.
 	 *
 	 * @param composable the next {@code Composable} to cascade events to
->>>>>>> c194b6c3
 	 * @return {@literal this}
 	 */
 	public Composable<T> consume(@Nonnull final Composable<T> composable) {
 		if (composable == this) {
 			throw new IllegalArgumentException("Trying to consume itself, leading to erroneous recursive calls");
 		}
-<<<<<<< HEAD
-		addOperation(new ConnectOperation<T>(composable.events, composable.accept.getT2(), composable.error.getT2()));
-=======
 		add(new ConnectAction<T>(composable.events, composable.accept.getT2(), composable.error.getT2()));
->>>>>>> c194b6c3
 
 		return this;
 	}
@@ -201,11 +127,7 @@
 	 * @return {@literal this}
 	 */
 	public Composable<T> consume(@Nonnull final Consumer<T> consumer) {
-<<<<<<< HEAD
-		addOperation(new CallbackOperation<T>(consumer, events, error.getT2()));
-=======
 		add(new CallbackAction<T>(consumer, events, error.getT2()));
->>>>>>> c194b6c3
 		return this;
 	}
 
@@ -217,11 +139,7 @@
 	 * @return {@literal this}
 	 */
 	public Composable<T> consumeEvent(@Nonnull final Consumer<Event<T>> consumer) {
-<<<<<<< HEAD
-		addOperation(new CallbackEventOperation<T>(consumer, events, error.getT2()));
-=======
 		add(new CallbackEventAction<T>(consumer, events, error.getT2()));
->>>>>>> c194b6c3
 		return this;
 	}
 
@@ -233,11 +151,7 @@
 	 * @return {@literal this}
 	 */
 	public Composable<T> consume(@Nonnull final Object key, @Nonnull final Observable observable) {
-<<<<<<< HEAD
-		addOperation(new ConnectOperation<T>(observable, key, null));
-=======
 		add(new ConnectAction<T>(observable, key, null));
->>>>>>> c194b6c3
 		return this;
 	}
 
@@ -252,11 +166,7 @@
 	public <V> Composable<V> map(@Nonnull final Function<T, V> fn) {
 		Assert.notNull(fn, "Map function cannot be null.");
 		final Deferred<V, ? extends Composable<V>> d = createDeferred();
-<<<<<<< HEAD
-		addOperation(new MapOperation<T, V>(
-=======
 		add(new MapAction<T, V>(
->>>>>>> c194b6c3
 				fn,
 				d.compose().getObservable(),
 				d.compose().getAccept().getT2(),
@@ -272,17 +182,10 @@
 	 * @param <V> the type of the return value of the transformation function
 	 * @return a new {@code Composable} containing the transformed values
 	 */
-<<<<<<< HEAD
-	public <V> Composable<V> flatMap(@Nonnull final Function<T, Composable<V>> fn) {
-		Assert.notNull(fn, "FlatMap function cannot be null.");
-		final Deferred<V, ? extends Composable<V>> d = createDeferred();
-		addOperation(new FlatMapOperation<T, V, Composable<V>>(
-=======
 	public <V> Composable<V> mapMany(@Nonnull final Function<T, Composable<V>> fn) {
 		Assert.notNull(fn, "FlatMap function cannot be null.");
 		final Deferred<V, ? extends Composable<V>> d = createDeferred();
 		add(new MapManyAction<T, V, Composable<V>>(
->>>>>>> c194b6c3
 				fn,
 				d.compose().getObservable(),
 				d.compose().getAccept().getT2(),
@@ -329,15 +232,9 @@
 	 */
 	public Composable<T> filter(@Nonnull final Predicate<T> p, final Composable<T> elseComposable) {
 		final Deferred<T, ? extends Composable<T>> d = createDeferred();
-<<<<<<< HEAD
-		addOperation(new FilterOperation<T>(p, d.compose().getObservable(), d.compose().getAccept().getT2(), error.getT2(),
-				elseComposable != null ? elseComposable.events : null,
-				elseComposable != null ? elseComposable.accept.getT2() : null));
-=======
 		add(new FilterAction<T>(p, d.compose().getObservable(), d.compose().getAccept().getT2(), error.getT2(),
 		                        elseComposable != null ? elseComposable.events : null,
 		                        elseComposable != null ? elseComposable.accept.getT2() : null));
->>>>>>> c194b6c3
 		return d.compose();
 	}
 
@@ -346,10 +243,6 @@
 	 *
 	 * @return {@literal this}
 	 */
-<<<<<<< HEAD
-	@Override
-=======
->>>>>>> c194b6c3
 	public Composable<T> flush() {
 		Composable<?> that = this;
 		while (that.parent != null) {
@@ -365,19 +258,6 @@
 		while (that.parent != null) {
 			that = that.parent;
 		}
-<<<<<<< HEAD
-		return OperationUtils.browseReactor((Reactor) that.events
-		);
-	}
-
-	/**
-	 * Consume events with the passed {@code Operation}
-	 *
-	 * @param operation the operation listening for values
-	 */
-	public Composable<T> addOperation(Operation<T> operation) {
-		this.events.on(accept.getT1(), operation);
-=======
 		return ActionUtils.browseReactor((Reactor) that.events,
 				that.accept.getT2(), that.error.getT2(), that.flush.getT2()
 		);
@@ -390,7 +270,6 @@
 	 */
 	public Composable<T> add(Action<T> action) {
 		this.events.on(accept.getT1(), action);
->>>>>>> c194b6c3
 		return this;
 	}
 
