/*
 * Copyright (c) 2011-2013 GoPivotal, Inc. All Rights Reserved.
 *
 * Licensed under the Apache License, Version 2.0 (the "License");
 * you may not use this file except in compliance with the License.
 * You may obtain a copy of the License at
 *
 *       http://www.apache.org/licenses/LICENSE-2.0
 *
 * Unless required by applicable law or agreed to in writing, software
 * distributed under the License is distributed on an "AS IS" BASIS,
 * WITHOUT WARRANTIES OR CONDITIONS OF ANY KIND, either express or implied.
 * See the License for the specific language governing permissions and
 * limitations under the License.
 */

package reactor.core.composable;

<<<<<<< HEAD
import java.util.concurrent.TimeUnit;
import java.util.concurrent.locks.Condition;
import java.util.concurrent.locks.ReentrantLock;

import javax.annotation.Nonnull;
import javax.annotation.Nullable;

=======
import reactor.core.action.Action;
import reactor.core.action.CallbackAction;
import reactor.core.action.ConnectAction;
>>>>>>> c194b6c3
import reactor.core.Environment;
import reactor.core.Observable;
import reactor.core.spec.Reactors;
import reactor.event.Event;
import reactor.event.dispatch.Dispatcher;
import reactor.event.selector.Selector;
import reactor.event.selector.Selectors;
import reactor.function.Consumer;
import reactor.function.Function;
import reactor.function.Predicate;
import reactor.function.Supplier;
import reactor.operations.CallbackOperation;
import reactor.operations.ConnectOperation;
import reactor.operations.Operation;
import reactor.tuple.Tuple2;
import reactor.util.Assert;

import javax.annotation.Nonnull;
import javax.annotation.Nullable;
import java.util.concurrent.TimeUnit;
import java.util.concurrent.locks.Condition;
import java.util.concurrent.locks.ReentrantLock;

/**
 * A {@code Promise} is a stateful event processor that accepts a single value or error. In addition to {@link #get()
 * getting} or {@link #await() awaiting} the value, consumers can be registered to be notified of {@link
 * #onError(Consumer) notified an error}, {@link #onSuccess(Consumer) a value}, or {@link #onComplete(Consumer) both}.
 * A
 * promise also provides methods for composing actions with the future value much like a {@link Stream}. However, where
 * a {@link Stream} can process many values, a {@code Promise} processes only one value or error.
 * <p/>
 * Reactor's {@code Promise} implementation is modeled largely after the <a href="https://github.com/promises-aplus/promises-spec">Promises/A+
 * specification</a>, which defines a number of methods and potential actions for promises.
 *
 * @param <T>
 * 		the type of the value that will be made available
 *
 * @author Jon Brisbin
 * @author Stephane Maldini
 * @author Andy Wilkinson
 * @see <a href="https://github.com/promises-aplus/promises-spec">Promises/A+ specification</a>
 */
public class Promise<T> extends Composable<T> implements Supplier<T> {

	private final Tuple2<Selector, Object> complete = Selectors.$();
	private final ReentrantLock lock = new ReentrantLock();

	private final long        defaultTimeout;
	private final Environment environment;
	private final Condition   pendingCondition;

	private State state = State.PENDING;
	private T           value;
	private Throwable   error;
	private Supplier<T> supplier;
	private boolean hasBlockers = false;

	/**
	 * Creates a new unfulfilled promise.
	 * <p/>
	 * The {@code observable} is used when notifying the Promise's consumers, determining the thread on which they are
	 * called. The given {@code env} is used to determine the default await timeout. If {@code env} is {@code null} the
	 * default await timeout will be 30 seconds. This Promise will consumer errors from its {@code parent} such that if
	 * the parent completes in error then so too will this Promise.
	 *
	 * @param observable
	 * 		The Observable to use to call Consumers
	 * @param env
	 * 		The Environment, if any, from which the default await timeout is obtained
	 * @param parent
	 * 		The parent, if any, from which errors are consumed
	 */
<<<<<<< HEAD
	public Promise(@Nullable Dispatcher dispatcher,
=======
	public Promise(@Nullable Observable observable,
>>>>>>> c194b6c3
	               @Nullable Environment env,
	               @Nullable Composable<?> parent) {
		super(observable, parent);
		this.defaultTimeout = env != null ? env.getProperty("reactor.await.defaultTimeout", Long.class, 30000L) : 30000L;
		this.environment = env;
		this.pendingCondition = lock.newCondition();

		consumeEvent(new Consumer<Event<T>>(){
			@Override
			public void accept(Event<T> event) {
				valueAccepted(event.getData());
			}
		});

		when(Throwable.class, new Consumer<Throwable>() {
			@Override
			public void accept(Throwable throwable) {
				errorAccepted(throwable);
			}
		});
	}

	/**
	 * Creates a new promise that has been fulfilled with the given {@code value}.
	 * <p/>
	 * The {@code observable} is used when notifying the Promise's consumers. The given {@code env} is used to determine
	 * the default await timeout. If {@code env} is {@code null} the default await timeout will be 30 seconds.
	 *
	 * @param value
	 * 		The value that fulfills the promise
	 * @param observable
	 * 		The Observable to use to call Consumers
	 * @param env
	 * 		The Environment, if any, from which the default await timeout is obtained
	 */
	public Promise(T value,
<<<<<<< HEAD
	               @Nullable Dispatcher dispatcher,
=======
	               @Nullable Observable observable,
>>>>>>> c194b6c3
	               @Nullable Environment env) {
		this(observable, env, null);
		this.value = value;
		this.state = State.SUCCESS;
		init();
	}

	/**
	 * Creates a new promise that will be fulfilled with the value obtained from the given {@code valueSupplier}.
	 * <p/>
	 * The {@code observable} is used when notifying the Promise's consumers, determining the thread on which they are
	 * called. The given {@code env} is used to determine the default await timeout. If {@code env} is {@code null} the
	 * default await timeout will be 30 seconds.
	 *
	 * @param valueSupplier
	 * 		The Supplier of the value that fulfills the promise
	 * @param observable
	 * 		The Observable to use to call Consumers
	 * @param env
	 * 		The Environment, if any, from which the default await timeout is obtained
	 */
	public Promise(Supplier<T> valueSupplier,
	               @Nonnull Observable observable,
	               @Nullable Environment env) {
		this(observable, env, null);
		this.supplier = valueSupplier;
		init();
	}

	/**
	 * Creates a new promise that has failed with the given {@code error}.
	 * <p/>
	 * The {@code observable} is used when notifying the Promise's consumers, determining the thread on which they are
	 * called. The given {@code env} is used to determine the default await timeout. If {@code env} is {@code null} the
	 * default await timeout will be 30 seconds.
	 *
	 * @param error
	 * 		The error the completed the promise
	 * @param env
	 * 		The Environment, if any, from which the default await timeout is obtained
	 * @param observable
	 * 		The Observable to use to call Consumers
	 */
	public Promise(Throwable error,
	               @Nonnull Observable observable,
	               @Nullable Environment env) {
		this(observable, env, null);
		this.error = error;
		this.state = State.FAILURE;
		init();
	}

	/**
	 * Watches for flush events and accept the delayed value passed via {@link Supplier}.
	 */
	private void init() {
		getObservable().on(getFlush().getT1(), new Consumer<Event<Void>>() {
			@Override public void accept(Event<Void> ev) {
				if(null != supplier) {
					try {
						notifyValue(supplier.get());
					} catch(Throwable t) {
						notifyError(t);
					}
				}
			}
		});
	}

	/**
	 * Assign a {@link Consumer} that will either be invoked later, when the {@code Promise} is completed by either
	 * setting a value or propagating an error, or, if this {@code Promise} has already been fulfilled, is immediately
	 * scheduled to be executed on the current {@link reactor.event.dispatch.Dispatcher}.
	 *
	 * @param onComplete
	 * 		the completion {@link Consumer}
	 *
	 * @return {@literal this}
	 */
	public Promise<T> onComplete(@Nonnull final Consumer<Promise<T>> onComplete) {
		if(isComplete()) {
			Reactors.schedule(onComplete, this, getObservable());
		} else {
<<<<<<< HEAD
			getObservable().on(complete.getT1(), new CallbackOperation<Promise<T>>(onComplete, getObservable(), null));
=======
			getObservable().on(complete.getT1(), new CallbackAction<Promise<T>>(onComplete, getObservable(), null));
>>>>>>> c194b6c3
		}
		return this;
	}

	/**
	 * Assign a {@link Consumer} that will either be invoked later, when the {@code Promise} is successfully completed
	 * with
	 * a value, or, if this {@code Promise} has already been fulfilled, is immediately scheduled to be executed on the
	 * current {@link Dispatcher}.
	 *
	 * @param onSuccess
	 * 		the success {@link Consumer}
	 *
	 * @return {@literal this}
	 */
	public Promise<T> onSuccess(@Nonnull final Consumer<T> onSuccess) {
		return consume(onSuccess);
	}

	/**
	 * Assign a {@link Consumer} that will either be invoked later, when the {@code Promise} is completed with an error,
	 * or, if this {@code Promise} has already been fulfilled, is immediately scheduled to be executed on the current
	 * {@link Dispatcher}.
	 *
	 * @param onError
	 * 		the error {@link Consumer}
	 *
	 * @return {@literal this}
	 */
	public Promise<T> onError(@Nullable final Consumer<Throwable> onError) {
		if(null != onError) {
			return when(Throwable.class, onError);
		} else {
			return this;
		}
	}

	/**
	 * Assign both a success {@link Consumer} and an optional (possibly {@code null}) error {@link Consumer}.
	 *
	 * @param onSuccess
	 * 		the success {@link Consumer}
	 * @param onError
	 * 		the error {@link Consumer}
	 *
	 * @return {@literal this}
	 *
	 * @see #onSuccess(Consumer)
	 * @see #onError(Consumer)
	 */
	public Promise<T> then(@Nonnull Consumer<T> onSuccess, @Nullable Consumer<Throwable> onError) {
		return onSuccess(onSuccess).onError(onError);
	}

	/**
	 * Assign a success {@link Function} that will either be invoked later, when the {@code Promise} is successfully
	 * completed with a value, or, if this {@code Promise} has already been fulfilled, the function is immediately
	 * scheduled to be executed on the current {@link reactor.event.dispatch.Dispatcher}.
	 * <p/>
	 * A new {@code Promise} is returned that will be populated by result of the given transformation {@link Function}
	 * that
	 * turns the incoming {@code T} into a {@code V}.
	 *
	 * @param onSuccess
	 * 		the success transformation {@link Function}
	 * @param onError
	 * 		the error {@link Consumer}
	 * @param <V>
	 * 		the type of the value returned by the transformation {@link Function}
	 *
	 * @return a new {@code Promise} that will be populated by the result of the transformation {@link Function}
	 */
	public <V> Promise<V> then(@Nonnull final Function<T, V> onSuccess, @Nullable final Consumer<Throwable> onError) {
		onError(onError);
		return map(onSuccess);
	}

	/**
	 * Indicates whether this {@code Promise} has been completed with either an error or a value
	 *
	 * @return {@code true} if this {@code Promise} is complete, {@code false} otherwise.
	 *
	 * @see #isPending()
	 */
	public boolean isComplete() {
		lock.lock();
		try {
			return state != State.PENDING;
		} finally {
			lock.unlock();
		}
	}

	/**
	 * Indicates whether this {@code Promise} has yet to be completed with a value or an error.
	 *
	 * @return {@code true} if this {@code Promise} is still pending, {@code false} otherwise.
	 *
	 * @see #isComplete()
	 */
	public boolean isPending() {
		lock.lock();
		try {
			return state == State.PENDING;
		} finally {
			lock.unlock();
		}
	}

	/**
	 * Indicates whether this {@code Promise} has been successfully completed a value.
	 *
	 * @return {@code true} if this {@code Promise} is successful, {@code false} otherwise.
	 */
	public boolean isSuccess() {
		lock.lock();
		try {
			return state == State.SUCCESS;
		} finally {
			lock.unlock();
		}
	}

	/**
	 * Indicates whether this {@code Promise} has been completed with an error.
	 *
	 * @return {@code true} if this {@code Promise} was completed with an error, {@code false} otherwise.
	 */
	public boolean isError() {
		lock.lock();
		try {
			return state == State.FAILURE;
		} finally {
			lock.unlock();
		}
	}

	/**
	 * Block the calling thread, waiting for the completion of this {@code Promise}. A default timeout as specified in
	 * Reactor's {@link Environment} properties using the key {@code reactor.await.defaultTimeout} is used. The default is
	 * 30 seconds. If the promise is completed with an error a RuntimeException that wraps the error is thrown.
	 *
	 * @return the value of this {@code Promise} or {@code null} if the timeout is reached and the {@code Promise} has not
	 * completed
	 *
	 * @throws InterruptedException
	 * 		if the thread is interruped while awaiting completion
	 * @throws RuntimeException
	 * 		if the promise is completed with an error
	 */
	public T await() throws InterruptedException {
		return await(defaultTimeout, TimeUnit.MILLISECONDS);
	}

	/**
	 * Block the calling thread for the specified time, waiting for the completion of this {@code Promise}. If the promise
	 * is completed with an error a RuntimeException that wraps the error is thrown.
	 *
	 * @param timeout
	 * 		the timeout value
	 * @param unit
	 * 		the {@link TimeUnit} of the timeout value
	 *
	 * @return the value of this {@code Promise} or {@code null} if the timeout is reached and the {@code Promise} has not
	 * completed
	 *
	 * @throws InterruptedException
	 * 		if the thread is interruped while awaiting completion
	 */
	public T await(long timeout, TimeUnit unit) throws InterruptedException {
		if(isPending()) {
			flush();
		}

		if(!isPending()) {
			return get();
		}

		lock.lock();
		try {
			hasBlockers = true;
			if(timeout >= 0) {
				long msTimeout = TimeUnit.MILLISECONDS.convert(timeout, unit);
				long endTime = System.currentTimeMillis() + msTimeout;
				while(state == State.PENDING && (System.currentTimeMillis()) < endTime) {
					this.pendingCondition.await(200, TimeUnit.MILLISECONDS);
				}
			} else {
				while(state == State.PENDING) {
					this.pendingCondition.await(200, TimeUnit.MILLISECONDS);
				}
			}
		} finally {
			hasBlockers = false;
			lock.unlock();
		}

		return get();
	}

	/**
	 * Returns the value that completed this promise. Returns {@code null} if the promise has not been completed. If the
	 * promise is completed with an error a RuntimeException that wraps the error is thrown.
	 *
	 * @return the value that completed the promise, or {@code null} if it has not been completed
	 *
	 * @throws RuntimeException
	 * 		if the promise was completed with an error
	 */
	@Override
	public T get() {
		if(isPending()) {
			flush();
		}
		lock.lock();
		try {
			if(state == State.SUCCESS) {
				return value;
			} else if(state == State.FAILURE) {
				if(RuntimeException.class.isInstance(error)) {
					throw (RuntimeException)error;
				} else {
					throw new RuntimeException(error);
				}
			} else {
				return null;
			}
		} finally {
			lock.unlock();
		}
	}

	/**
	 * Return the error (if any) that has completed this {@code Promise}. Returns {@code null} if the promise has not been
	 * completed, or was completed with a value.
	 *
	 * @return the error (if any)
	 */
	public Throwable reason() {
		lock.lock();
		try {
			return error;
		} finally {
			lock.unlock();
		}
	}

	@Override
	public Promise<T> consume(@Nonnull Consumer<T> consumer) {
		return (Promise<T>)super.consume(consumer);
	}

	@Override
	public Promise<T> connect(@Nonnull final Composable<T> composable) {
		return (Promise<T>)super.connect(composable);
	}

	@Override
	public Promise<T> consume(@Nonnull Object key, @Nonnull Observable observable) {
		return (Promise<T>)super.consume(key, observable);
	}

	@Override
<<<<<<< HEAD
	public <V> Promise<V> flatMap(@Nonnull Function<T, Composable<V>> fn) {
		return (Promise<V>)super.flatMap(fn);
=======
	public <V> Promise<V> mapMany(@Nonnull Function<T, Composable<V>> fn) {
		return (Promise<V>)super.mapMany(fn);
>>>>>>> c194b6c3
	}

	@Override
	@SuppressWarnings("unchecked")
	public <E extends Throwable> Promise<T> when(@Nonnull Class<E> exceptionType, @Nonnull Consumer<E> onError) {
		lock.lock();
		try {
			if(state == State.FAILURE) {
				Reactors.schedule(
<<<<<<< HEAD
						new CallbackOperation<E>(onError, getObservable(), null),
=======
						new CallbackAction<E>(onError, getObservable(), null),
>>>>>>> c194b6c3
						Event.wrap((E)error), getObservable());
			} else {
				super.when(exceptionType, onError);
			}
			return this;
		} finally {
			lock.unlock();
		}
	}

	@Override
	public <V> Promise<V> map(@Nonnull final Function<T, V> fn) {
		return (Promise<V>)super.map(fn);
	}

	@Override
	public Promise<T> filter(@Nonnull final Predicate<T> p) {
		return (Promise<T>)super.filter(p);
	}

	@Override
	public Promise<T> flush() {
		return (Promise<T>)super.flush();
	}

	@Override
<<<<<<< HEAD
	public Promise<T> addOperation(Operation<T> operation) {
=======
	public Promise<T> add(Action<T> operation) {
>>>>>>> c194b6c3
		lock.lock();
		try {
			if(state == State.SUCCESS) {
				Reactors.schedule(operation, Event.wrap(value), getObservable());
			} else if(state == State.FAILURE) {
				Reactors.schedule(
<<<<<<< HEAD
						new ConnectOperation<Throwable>(operation.getObservable(), operation.getFailureKey(), null),
						Event.wrap(error), getObservable());
			} else {
				super.addOperation(operation);
=======
						new ConnectAction<Throwable>(operation.getObservable(), operation.getFailureKey(), null),
						Event.wrap(error), getObservable());
			} else {
				super.add(operation);
>>>>>>> c194b6c3
			}
			return this;
		} finally {
			lock.unlock();
		}
	}

	@SuppressWarnings("unchecked")
	@Override
	protected <V, C extends Composable<V>> Deferred<V, C> createDeferred() {
		return (Deferred<V, C>)new Deferred<V, Promise<V>>(new Promise<V>(null, environment, this));
	}

	protected void errorAccepted(Throwable error) {
		lock.lock();
		try {
			assertPending();
			this.error = error;
			this.state = State.FAILURE;
			if(hasBlockers) {
				pendingCondition.signalAll();
				hasBlockers = false;
			}
		} finally {
			lock.unlock();
		}
		getObservable().notify(complete.getT2(), Event.wrap(this));

	}

	protected void valueAccepted(T value) {
		lock.lock();
		try {
			assertPending();
			this.value = value;
			this.state = State.SUCCESS;
			if(hasBlockers) {
				pendingCondition.signalAll();
				hasBlockers = false;
			}
		} finally {
			lock.unlock();
		}
		getObservable().notify(complete.getT2(), Event.wrap(this));

	}

	@Override
	void notifyValue(Event<T> value) {
		lock.lock();
		try {
			assertPending();
		} finally {
			lock.unlock();
		}
		super.notifyValue(value);
	}

	@Override
	void notifyError(Throwable error) {
		lock.lock();
		try {
			assertPending();
		} finally {
			lock.unlock();
		}
		super.notifyError(error);
	}

	private void assertPending() {
		Assert.state(isPending(), "Promise has already completed. ");
	}

	private enum State {
		PENDING, SUCCESS, FAILURE;
	}

	@Override
	public String toString() {
		lock.lock();
		try {
			return "Promise{" +
					"value=" + value +
					", error=" + error +
					'}';
		} finally {
			lock.unlock();
		}
	}

}<|MERGE_RESOLUTION|>--- conflicted
+++ resolved
@@ -16,19 +16,9 @@
 
 package reactor.core.composable;
 
-<<<<<<< HEAD
-import java.util.concurrent.TimeUnit;
-import java.util.concurrent.locks.Condition;
-import java.util.concurrent.locks.ReentrantLock;
-
-import javax.annotation.Nonnull;
-import javax.annotation.Nullable;
-
-=======
 import reactor.core.action.Action;
 import reactor.core.action.CallbackAction;
 import reactor.core.action.ConnectAction;
->>>>>>> c194b6c3
 import reactor.core.Environment;
 import reactor.core.Observable;
 import reactor.core.spec.Reactors;
@@ -40,9 +30,6 @@
 import reactor.function.Function;
 import reactor.function.Predicate;
 import reactor.function.Supplier;
-import reactor.operations.CallbackOperation;
-import reactor.operations.ConnectOperation;
-import reactor.operations.Operation;
 import reactor.tuple.Tuple2;
 import reactor.util.Assert;
 
@@ -101,11 +88,7 @@
 	 * @param parent
 	 * 		The parent, if any, from which errors are consumed
 	 */
-<<<<<<< HEAD
-	public Promise(@Nullable Dispatcher dispatcher,
-=======
 	public Promise(@Nullable Observable observable,
->>>>>>> c194b6c3
 	               @Nullable Environment env,
 	               @Nullable Composable<?> parent) {
 		super(observable, parent);
@@ -142,11 +125,7 @@
 	 * 		The Environment, if any, from which the default await timeout is obtained
 	 */
 	public Promise(T value,
-<<<<<<< HEAD
-	               @Nullable Dispatcher dispatcher,
-=======
 	               @Nullable Observable observable,
->>>>>>> c194b6c3
 	               @Nullable Environment env) {
 		this(observable, env, null);
 		this.value = value;
@@ -230,11 +209,7 @@
 		if(isComplete()) {
 			Reactors.schedule(onComplete, this, getObservable());
 		} else {
-<<<<<<< HEAD
-			getObservable().on(complete.getT1(), new CallbackOperation<Promise<T>>(onComplete, getObservable(), null));
-=======
 			getObservable().on(complete.getT1(), new CallbackAction<Promise<T>>(onComplete, getObservable(), null));
->>>>>>> c194b6c3
 		}
 		return this;
 	}
@@ -498,13 +473,8 @@
 	}
 
 	@Override
-<<<<<<< HEAD
-	public <V> Promise<V> flatMap(@Nonnull Function<T, Composable<V>> fn) {
-		return (Promise<V>)super.flatMap(fn);
-=======
 	public <V> Promise<V> mapMany(@Nonnull Function<T, Composable<V>> fn) {
 		return (Promise<V>)super.mapMany(fn);
->>>>>>> c194b6c3
 	}
 
 	@Override
@@ -514,11 +484,7 @@
 		try {
 			if(state == State.FAILURE) {
 				Reactors.schedule(
-<<<<<<< HEAD
-						new CallbackOperation<E>(onError, getObservable(), null),
-=======
 						new CallbackAction<E>(onError, getObservable(), null),
->>>>>>> c194b6c3
 						Event.wrap((E)error), getObservable());
 			} else {
 				super.when(exceptionType, onError);
@@ -545,28 +511,17 @@
 	}
 
 	@Override
-<<<<<<< HEAD
-	public Promise<T> addOperation(Operation<T> operation) {
-=======
 	public Promise<T> add(Action<T> operation) {
->>>>>>> c194b6c3
 		lock.lock();
 		try {
 			if(state == State.SUCCESS) {
 				Reactors.schedule(operation, Event.wrap(value), getObservable());
 			} else if(state == State.FAILURE) {
 				Reactors.schedule(
-<<<<<<< HEAD
-						new ConnectOperation<Throwable>(operation.getObservable(), operation.getFailureKey(), null),
-						Event.wrap(error), getObservable());
-			} else {
-				super.addOperation(operation);
-=======
 						new ConnectAction<Throwable>(operation.getObservable(), operation.getFailureKey(), null),
 						Event.wrap(error), getObservable());
 			} else {
 				super.add(operation);
->>>>>>> c194b6c3
 			}
 			return this;
 		} finally {
