/*
 * Copyright (c) 2011-2013 GoPivotal, Inc. All Rights Reserved.
 *
 * Licensed under the Apache License, Version 2.0 (the "License");
 * you may not use this file except in compliance with the License.
 * You may obtain a copy of the License at
 *
 *       http://www.apache.org/licenses/LICENSE-2.0
 *
 * Unless required by applicable law or agreed to in writing, software
 * distributed under the License is distributed on an "AS IS" BASIS,
 * WITHOUT WARRANTIES OR CONDITIONS OF ANY KIND, either express or implied.
 * See the License for the specific language governing permissions and
 * limitations under the License.
 */

package reactor.event.selector;

/**
 * A {@literal Selector} is a wrapper around an arbitrary object.
 *
 * @author Jon Brisbin
 * @author Stephane Maldini
 * @author Andy Wilkinson
 */
public interface Selector  {
<<<<<<< HEAD
=======


>>>>>>> aaf350dd
	/**
	 * Get the object being used for comparisons and equals checks.
	 *
	 * @return The internal object.
	 */
	Object getObject();

	/**
	 * Indicates whether this Selector matches the {@code key}.
	 *
	 * @param key The key to match
	 *
	 * @return {@code true} if there's a match, otherwise {@code false}.
	 */
	boolean matches(Object key);

	/**
	 * Return a component that can resolve headers from a key
	 *
	 * @return A {@link HeaderResolver} applicable to this {@link Selector} type.
	 */
	HeaderResolver getHeaderResolver();

}<|MERGE_RESOLUTION|>--- conflicted
+++ resolved
@@ -24,11 +24,8 @@
  * @author Andy Wilkinson
  */
 public interface Selector  {
-<<<<<<< HEAD
-=======
 
 
->>>>>>> aaf350dd
 	/**
 	 * Get the object being used for comparisons and equals checks.
 	 *
