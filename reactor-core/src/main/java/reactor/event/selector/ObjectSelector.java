/*
 * Copyright (c) 2011-2013 GoPivotal, Inc. All Rights Reserved.
 *
 * Licensed under the Apache License, Version 2.0 (the "License");
 * you may not use this file except in compliance with the License.
 * You may obtain a copy of the License at
 *
 *       http://www.apache.org/licenses/LICENSE-2.0
 *
 * Unless required by applicable law or agreed to in writing, software
 * distributed under the License is distributed on an "AS IS" BASIS,
 * WITHOUT WARRANTIES OR CONDITIONS OF ANY KIND, either express or implied.
 * See the License for the specific language governing permissions and
 * limitations under the License.
 */

package reactor.event.selector;

/**
 * {@link Selector} implementation that uses the {@link #hashCode()} and {@link #equals(Object)}
 * methods of the internal object to determine a match.
 *
 * @param <T>
 * 		The type of object held by the selector
 *
 * @author Jon Brisbin
 * @author Andy Wilkinson
 * @author Stephane Maldini
 */
public class ObjectSelector<T> implements Selector {

	private final Object monitor = new Object();
<<<<<<< HEAD

	private final T                 object;
=======
	private final T object;
>>>>>>> aaf350dd

	/**
	 * Create a new {@link Selector} instance from the given object.
	 *
	 * @param object
	 * 		The object to wrap.
	 */
	public ObjectSelector(T object) {
		this.object = object;
	}

	/**
	 * Helper method to create a {@link Selector} from the given object.
	 *
	 * @param obj
	 * 		The object to wrap.
	 * @param <T>
	 * 		The type of the object.
	 *
	 * @return The new {@link Selector}.
	 */
	public static <T> Selector objectSelector(T obj) {
		return new ObjectSelector<T>(obj);
	}

	@Override
	public T getObject() {
		return object;
	}

	@Override
	public boolean matches(Object key) {
		return !(null == object && null != key) && (object != null && object.equals(key));
	}

	@Override
	public HeaderResolver getHeaderResolver() {
		return null;
	}

	@Override
	protected Object clone() throws CloneNotSupportedException {
		return new ObjectSelector<T>(object);
	}

	@Override
	public String toString() {
		synchronized(monitor) {
			return "Selector{" +
					"object=" + object +
					'}';
		}
	}

}<|MERGE_RESOLUTION|>--- conflicted
+++ resolved
@@ -30,12 +30,7 @@
 public class ObjectSelector<T> implements Selector {
 
 	private final Object monitor = new Object();
-<<<<<<< HEAD
-
-	private final T                 object;
-=======
 	private final T object;
->>>>>>> aaf350dd
 
 	/**
 	 * Create a new {@link Selector} instance from the given object.
