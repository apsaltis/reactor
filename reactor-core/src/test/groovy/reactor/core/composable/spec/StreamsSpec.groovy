--- conflicted
+++ resolved
@@ -258,28 +258,8 @@
     then:
 	    "can't call last() on unbounded stream"
       thrown(IllegalStateException)
-<<<<<<< HEAD
-
-  }
-
-  def 'Last value of a batch is accessible'() {
-    given:
-      'a composable that will accept an unknown number of values'
-      Deferred d = Streams.defer().get()
-      Stream composable = d.compose()
-
-    when:
-      'the expected accept count is set and that number of values is accepted'
-      def batched = composable.batch(3)
-      def last = batched.last()
-      def tap = last.tap()
-      d.accept(1)
-      d.accept(2)
-      d.accept(3)
-=======
-
-  }
->>>>>>> c194b6c3
+
+  }
 
   def 'Last value of a batch is accessible'() {
     given:
@@ -315,21 +295,6 @@
       'a source composable with a mapping function'
       Deferred source = Streams.defer().get()
       Stream mapped = source.compose().map(function { it * 2 })
-
-    when:
-      'the source accepts a value'
-      def value = mapped.tap()
-      source.accept(1)
-
-    then:
-      'the value is mapped'
-      value.get() == 2
-  }
-  def "A Stream's values can be flat mapped"() {
-    given:
-      'a source composable with a mapping function'
-      Deferred source = Streams.<Integer>defer().get()
-      Stream<Integer> mapped = source.compose().flatMap(function { Streams.<Integer>defer(it * 2).get().compose() })
 
     when:
       'the source accepts a value'
