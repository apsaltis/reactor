--- conflicted
+++ resolved
@@ -26,15 +26,8 @@
 import reactor.core.composable.Stream;
 import reactor.core.composable.spec.Promises;
 import reactor.core.composable.spec.Streams;
-import reactor.event.Event;
 import reactor.event.dispatch.ActorDispatcher;
 import reactor.event.dispatch.BlockingQueueDispatcher;
-<<<<<<< HEAD
-import reactor.event.registry.Registration;
-import reactor.function.Consumer;
-import reactor.function.Function;
-=======
->>>>>>> aaf350dd
 import reactor.event.dispatch.Dispatcher;
 import reactor.event.dispatch.RingBufferDispatcher;
 import reactor.function.Consumer;
@@ -117,53 +110,13 @@
 		doTest(env.getDefaultDispatcher(), name, createMapManyDeferred());
 	}
 
-	private Deferred<Integer, Stream<Integer>> createMapManyDeferred(final boolean newReactor) {
-		Deferred<Integer, Stream<Integer>> dInt = Streams.<Integer>defer()
-				.env(env)
-				.get();
-		dInt.compose().mapMany(new Function<Integer, Composable<Integer>>() {
-			@Override
-			public Composable<Integer> apply(Integer integer) {
-				return Streams.defer(integer).env(env).fork(newReactor).get().compose();
-			}
-		}).consume(new Consumer<Integer>() {
-			@Override
-			public void accept(Integer integer) {
-				latch.countDown();
-			}
-		});
-		return dInt;
-	}
-
-	private void doTestMapMany(String name) throws InterruptedException {
-		doTest(null, name, createMapManyDeferred(false));
-		for(Registration<? extends Consumer<? extends Event<?>>> registration :
-				env.getRootReactor().getConsumerRegistry()){
-			registration.cancel();
-		}
-	}
-
-	private void doTestMapManyFork(String name) throws InterruptedException {
-		doTest(null, name, createMapManyDeferred(true));
-		for(Registration<? extends Consumer<? extends Event<?>>> registration :
-				env.getRootReactor().getConsumerRegistry()){
-			registration.cancel();
-		}
-	}
-
 	private void doTest(Dispatcher dispatcher, String name) throws InterruptedException {
 		doTest(dispatcher, name, createDeferred(dispatcher));
 	}
 
-<<<<<<< HEAD
-	private void doTest(Dispatcher dispatcher, String name, Deferred<Integer,
-			Stream<Integer>> d) throws InterruptedException {
-
-=======
 	private void doTest(Dispatcher dispatcher,
 	                    String name,
 	                    Deferred<Integer, Stream<Integer>> d) throws InterruptedException {
->>>>>>> aaf350dd
 		long start = System.currentTimeMillis();
 		for(int x = 0; x < samples; x++) {
 			for(int i = 0; i < runs; i++) {
@@ -184,11 +137,7 @@
 		                                 elapsed,
 		                                 Math.round((length * runs * samples) / (elapsed * 1.0 / 1000)) + "/sec"));
 
-<<<<<<< HEAD
-		if(dispatcher != null){
-=======
 		if(dispatcher != null) {
->>>>>>> aaf350dd
 			dispatcher.shutdown();
 		}
 	}
@@ -225,20 +174,8 @@
 	}
 
 	@Test
-<<<<<<< HEAD
-	public void testSingleProducerRingBufferDispatcherMapManyComposableThroughput() throws InterruptedException {
-		doTestMapMany("single-producer ring buffer map many");
-	}
-
-	@Test
-	public void testSingleProducerRingBufferDispatcherMapManyForkedComposableThroughput() throws InterruptedException {
-		doTestMapManyFork("single-producer ring buffer map many forked");
-	}
-
-=======
 	public void testRingBufferDispatcherMapManyComposableThroughput() throws InterruptedException {
 		doTestMapMany("single-producer ring buffer map many");
 	}
 
->>>>>>> aaf350dd
 }